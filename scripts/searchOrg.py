"""
Credit for this code goes to https://github.com/ryanbaxendale
via https://github.com/dxa4481/truffleHog/pull/9
"""
import re
from json import loads, dumps

import requests

from truffleHog import truffleHog

<<<<<<< HEAD
rules = {
=======
RULES = {
>>>>>>> 8ce1c77d
    "Slack Token": "(xox[p|b|o|a]-[0-9]{12}-[0-9]{12}-[0-9]{12}-[a-z0-9]{32})",
    "RSA private key": "-----BEGIN RSA PRIVATE KEY-----",
    "SSH (OPENSSH) private key": "-----BEGIN OPENSSH PRIVATE KEY-----",
    "SSH (DSA) private key": "-----BEGIN DSA PRIVATE KEY-----",
    "SSH (EC) private key": "-----BEGIN EC PRIVATE KEY-----",
    "PGP private key block": "-----BEGIN PGP PRIVATE KEY BLOCK-----",
    "Facebook Oauth": "[f|F][a|A][c|C][e|E][b|B][o|O][o|O][k|K].{0,30}['\"\\s][0-9a-f]{32}['\"\\s]",
    "Twitter Oauth": "[t|T][w|W][i|I][t|T][t|T][e|E][r|R].{0,30}['\"\\s][0-9a-zA-Z]{35,44}['\"\\s]",
    "GitHub": "[g|G][i|I][t|T][h|H][u|U][b|B].{0,30}['\"\\s][0-9a-zA-Z]{35,40}['\"\\s]",
    "Google Oauth": "(\"client_secret\":\"[a-zA-Z0-9-_]{24}\")",
    "AWS API Key": "AKIA[0-9A-Z]{16}",
<<<<<<< HEAD
    "Heroku API Key": "[h|H][e|E][r|R][o|O][k|K][u|U].{0,30}[0-9A-F]{8}-[0-9A-F]{4}-[0-9A-F]{4}-[0-9A-F]{4}-[0-9A-F]"
                      "{12}",
=======
    "Heroku API Key":
        "[h|H][e|E][r|R][o|O][k|K][u|U].{0,30}[0-9A-F]{8}-[0-9A-F]{4}-[0-9A-F]{4}-[0-9A-F]{4}-[0-9A-F]{12}",
>>>>>>> 8ce1c77d
    "Generic Secret": "[s|S][e|E][c|C][r|R][e|E][t|T].{0,30}['\"\\s][0-9a-zA-Z]{32,45}['\"\\s]",
    "Generic API Key": "[a|A][p|P][i|I][_]?[k|K][e|E][y|Y].{0,30}['\"\\s][0-9a-zA-Z]{32,45}['\"\\s]",
    "Slack Webhook": "https://hooks.slack.com/services/T[a-zA-Z0-9_]{8}/B[a-zA-Z0-9_]{8}/[a-zA-Z0-9_]{24}",
    "Google (GCP) Service-account": "\"type\": \"service_account\"",
    "Twilio API Key": "SK[a-z0-9]{32}",
    "Password in URL": "[a-zA-Z]{3,10}://[^/\\s:@]{3,20}:[^/\\s:@]{3,20}@.{1,100}[\"'\\s]",
}

for key in RULES:
    RULES[key] = re.compile(RULES[key])



def get_org_repos(orgname, page):
    response = requests.get(url='https://api.github.com/users/' + orgname + '/repos?page={}'.format(page))
    json = response.json()
    if not json:
        return
    for item in json:

        if item['fork'] is False:  # and reached:
<<<<<<< HEAD
            print('searching ' + item["html_url"])
            results = truffleHog.find_strings(item["html_url"], do_regex=True, custom_regexes=rules, do_entropy=False,
=======
            print 'searching ' + item["html_url"]
            results = truffleHog.find_strings(item["html_url"], do_regex=True, custom_regexes=RULES, do_entropy=False,
>>>>>>> 8ce1c77d
                                              max_depth=100000)
            for issue in results["foundIssues"]:
                data = loads(open(issue).read())
                data['github_url'] = "{}/blob/{}/{}".format(item["html_url"], data['commitHash'], data['path'])
                data['github_commit_url'] = "{}/commit/{}".format(item["html_url"], data['commitHash'])
                data['diff'] = data['diff'][0:200]
                data['printDiff'] = data['printDiff'][0:200]
                print dumps(data, indent=4)
    get_org_repos(orgname, page + 1)


get_org_repos("square", 1)<|MERGE_RESOLUTION|>--- conflicted
+++ resolved
@@ -9,11 +9,7 @@
 
 from truffleHog import truffleHog
 
-<<<<<<< HEAD
-rules = {
-=======
 RULES = {
->>>>>>> 8ce1c77d
     "Slack Token": "(xox[p|b|o|a]-[0-9]{12}-[0-9]{12}-[0-9]{12}-[a-z0-9]{32})",
     "RSA private key": "-----BEGIN RSA PRIVATE KEY-----",
     "SSH (OPENSSH) private key": "-----BEGIN OPENSSH PRIVATE KEY-----",
@@ -25,13 +21,8 @@
     "GitHub": "[g|G][i|I][t|T][h|H][u|U][b|B].{0,30}['\"\\s][0-9a-zA-Z]{35,40}['\"\\s]",
     "Google Oauth": "(\"client_secret\":\"[a-zA-Z0-9-_]{24}\")",
     "AWS API Key": "AKIA[0-9A-Z]{16}",
-<<<<<<< HEAD
-    "Heroku API Key": "[h|H][e|E][r|R][o|O][k|K][u|U].{0,30}[0-9A-F]{8}-[0-9A-F]{4}-[0-9A-F]{4}-[0-9A-F]{4}-[0-9A-F]"
-                      "{12}",
-=======
     "Heroku API Key":
         "[h|H][e|E][r|R][o|O][k|K][u|U].{0,30}[0-9A-F]{8}-[0-9A-F]{4}-[0-9A-F]{4}-[0-9A-F]{4}-[0-9A-F]{12}",
->>>>>>> 8ce1c77d
     "Generic Secret": "[s|S][e|E][c|C][r|R][e|E][t|T].{0,30}['\"\\s][0-9a-zA-Z]{32,45}['\"\\s]",
     "Generic API Key": "[a|A][p|P][i|I][_]?[k|K][e|E][y|Y].{0,30}['\"\\s][0-9a-zA-Z]{32,45}['\"\\s]",
     "Slack Webhook": "https://hooks.slack.com/services/T[a-zA-Z0-9_]{8}/B[a-zA-Z0-9_]{8}/[a-zA-Z0-9_]{24}",
@@ -44,7 +35,6 @@
     RULES[key] = re.compile(RULES[key])
 
 
-
 def get_org_repos(orgname, page):
     response = requests.get(url='https://api.github.com/users/' + orgname + '/repos?page={}'.format(page))
     json = response.json()
@@ -53,13 +43,8 @@
     for item in json:
 
         if item['fork'] is False:  # and reached:
-<<<<<<< HEAD
-            print('searching ' + item["html_url"])
-            results = truffleHog.find_strings(item["html_url"], do_regex=True, custom_regexes=rules, do_entropy=False,
-=======
             print 'searching ' + item["html_url"]
             results = truffleHog.find_strings(item["html_url"], do_regex=True, custom_regexes=RULES, do_entropy=False,
->>>>>>> 8ce1c77d
                                               max_depth=100000)
             for issue in results["foundIssues"]:
                 data = loads(open(issue).read())
