--- conflicted
+++ resolved
@@ -69,11 +69,7 @@
         repo = MagicMock()
         repo_const_mock.return_value = repo
         truffleHog.find_strings("test_repo", branch="testbranch")
-<<<<<<< HEAD
-        repo.remotes.origin.fetch.assert_called_once_with("testbranch")
-=======
         self.assertIsNone(repo.remotes.origin.fetch.assert_called_once_with("testbranch"))
->>>>>>> 8ce1c77d
 
     def test_path_included(self):
         blob = namedtuple('Blob', ('a_path', 'b_path'))
@@ -107,9 +103,9 @@
             self.assertFalse(truffleHog.path_included(blob,
                                                       include_patterns=all_paths_patterns,
                                                       exclude_patterns=all_paths_patterns),
-                             '{blob} should be excluded with overlapping patterns: '
-                             '\n\tinclude: {include}\n\texclude: {exclude}'.format(
-                                 blob=blob, include=all_paths_patterns, exclude=all_paths_patterns))
+                             '{} should be excluded with overlapping patterns: \n\tinclude: '
+                             '{include_patterns}\n\texclude: {exclude_patterns}'.format(
+                                 blob, include_patterns=all_paths_patterns, exclude_patterns=all_paths_patterns))
             self.assertFalse(truffleHog.path_included(blob,
                                                       include_patterns=overlap_patterns,
                                                       exclude_patterns=all_paths_patterns),
@@ -138,10 +134,7 @@
                 self.assertFalse(truffleHog.path_included(blob, exclude_patterns=deleted_paths_patterns),
                                  '{}: exclusion should match deleted paths: {}'.format(blob, deleted_paths_patterns))
 
-<<<<<<< HEAD
-=======
     # noinspection PyUnusedLocal
->>>>>>> 8ce1c77d
     @patch('truffleHog.truffleHog.clone_git_repo')
     @patch('truffleHog.truffleHog.Repo')
     @patch('shutil.rmtree')
@@ -151,6 +144,5 @@
         self.assertIsNone(clone_git_repo.assert_not_called())
 
 
-
 if __name__ == '__main__':
     unittest.main()