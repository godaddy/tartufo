# -*- coding: utf-8 -*-

import abc
from collections import Counter
from functools import lru_cache
import hashlib
import logging
import math
import pathlib
import re
import threading
from typing import (
    Any,
    Dict,
    Generator,
    List,
    MutableMapping,
    Optional,
    Pattern,
    Set,
    Tuple,
)
import warnings

from cached_property import cached_property
import click
import git
import pygit2

from tartufo import config, types, util
from tartufo.types import (
    BranchNotFoundException,
    Rule,
    TartufoException,
    MatchType,
    Scope,
)

BASE64_REGEX = re.compile(r"[A-Z0-9=+/_-]+", re.IGNORECASE)
HEX_REGEX = re.compile(r"[0-9A-F]+", re.IGNORECASE)


class Issue:
    """Represent an issue found while scanning a target."""

    __slots__ = (
        "OUTPUT_SEPARATOR",
        "chunk",
        "issue_type",
        "issue_detail",
        "matched_string",
        "logger",
    )

    OUTPUT_SEPARATOR: str
    chunk: types.Chunk
    issue_type: types.IssueType
    issue_detail: Optional[str]
    matched_string: str
    logger: logging.Logger

    def __init__(
        self, issue_type: types.IssueType, matched_string: str, chunk: types.Chunk
    ) -> None:
        """
        :param issue_type: What type of scan identified this issue
        :param matched_string: The string that was identified as a potential issue
        :param chunk: The chunk of data where the match was found
        """
        self.OUTPUT_SEPARATOR = "~~~~~~~~~~~~~~~~~~~~~"  # pylint: disable=invalid-name
        self.issue_detail = None

        self.issue_type = issue_type
        self.matched_string = matched_string
        self.chunk = chunk
        self.logger = logging.getLogger(__name__)

    def as_dict(self, compact=False) -> Dict[str, Optional[str]]:
        """Return a dictionary representation of an issue.

        This is primarily meant to aid in JSON serialization.

        :compact: True to return a dictionary with fewer fields.
        :return: A JSON serializable dictionary representation of this issue
        """

        output = {
            "file_path": str(self.chunk.file_path),
            "matched_string": self.matched_string,
            "signature": self.signature,
            "issue_type": self.issue_type.value,
            "issue_detail": self.issue_detail,
        }
        if not compact:
            output.update({"diff": self.chunk.contents, **self.chunk.metadata})

        return output

    @property
    def signature(self) -> str:
        """Generate a stable hash-based signature uniquely identifying this issue.

        :rtype: str
        """
        return util.generate_signature(self.matched_string, self.chunk.file_path)

    def __str__(self) -> str:
        output = []
        diff_body = self.chunk.contents
        diff_body = diff_body.replace(
            self.matched_string, util.style_warning(self.matched_string)
        )
        output.append(self.OUTPUT_SEPARATOR)
        output.append(util.style_ok(f"Reason: {self.issue_type.value}"))  # type: ignore
        if self.issue_detail:
            output.append(util.style_ok(f"Detail: {self.issue_detail}"))
        output.append(util.style_ok(f"Filepath: {self.chunk.file_path}"))
        output.append(util.style_ok(f"Signature: {self.signature}"))
        output += [
            util.style_ok(f"{k.replace('_', ' ').capitalize()}: {v}")
            for k, v in self.chunk.metadata.items()
        ]

        output.append(diff_body)
        output.append(self.OUTPUT_SEPARATOR)
        return "\n".join(output)

    def __bytes__(self) -> bytes:
        return self.__str__().encode("utf8")


# pylint: disable=too-many-public-methods
class ScannerBase(abc.ABC):  # pylint: disable=too-many-instance-attributes
    """Provide the base, generic functionality needed by all scanners.

    In fact, this contains all of the actual scanning logic. This part of the
    application should never differ; the part that differs, and the part that is
    left abstract here, is what content is provided to the various scans. For
    this reason, the `chunks` property is left abstract. It is up to the various
    scanners to implement this property, in the form of a generator, to yield
    all the individual pieces of content to be scanned.
    """

    _issues: List[Issue] = []
    _completed: bool = False
    _included_paths: Optional[List[Pattern]] = None
    _excluded_paths: Optional[List[Pattern]] = None
    _excluded_entropy: Optional[List[Rule]] = None
    _rules_regexes: Optional[Set[Rule]] = None
    global_options: types.GlobalOptions
    logger: logging.Logger
    _scan_lock: threading.Lock = threading.Lock()
    _excluded_signatures: Optional[Tuple[str, ...]] = None
    _config_data: MutableMapping[str, Any] = {}

    def __init__(self, options: types.GlobalOptions) -> None:
        self.global_options = options
        self.logger = logging.getLogger(__name__)

    def compute_scaled_entropy_limit(self, maximum_bitrate: float) -> float:
        """Determine low entropy cutoff for specified bitrate

        :param maximum_bitrate: How many bits does each character represent?
        :returns: Entropy detection threshold scaled to the input bitrate
        """

        if self.global_options.entropy_sensitivity is None:
            sensitivity = 75
        else:
            sensitivity = self.global_options.entropy_sensitivity
        return float(sensitivity) / 100.0 * maximum_bitrate

    @cached_property
    def hex_entropy_limit(self) -> float:
        """Returns low entropy limit for suspicious hexadecimal encodings"""

        # For backwards compatibility, allow the caller to manipulate this score
        # # directly (but complain about it).
        if self.global_options.hex_entropy_score:
            warnings.warn(
                "--hex-entropy-score is deprecated. Use --entropy-sensitivity instead.",
                DeprecationWarning,
            )
            return self.global_options.hex_entropy_score

        # Each hexadecimal digit represents a 4-bit number, so we want to scale
        # the base score by this amount to account for the efficiency of the
        # string representation we're examining.
        return self.compute_scaled_entropy_limit(4.0)

    @cached_property
    def b64_entropy_limit(self) -> float:
        """Returns low entropy limit for suspicious base64 encodings"""

        # For backwards compatibility, allow the caller to manipulate this score
        # # directly (but complain about it).
        if self.global_options.b64_entropy_score:
            warnings.warn(
                "--b64-entropy-score is deprecated. Use --entropy-sensitivity instead.",
                DeprecationWarning,
            )
            return self.global_options.b64_entropy_score

        # Each 4-character base64 group represents 3 8-bit bytes, i.e. an effective
        # bit rate of 24/4 = 6 bits per character. We want to scale the base score
        # by this amount to account for the efficiency of the string representation
        # we're examining.
        return self.compute_scaled_entropy_limit(6.0)

    @property
    def completed(self) -> bool:
        """Return True if scan has completed

        :returns: True if scan has completed; False if scan is in progress
        """

        return self._completed

    @property
    def issues(self) -> List[Issue]:
        """Get a list of issues found during the scan.

        If the scan is still in progress, force it to complete first.

        :returns: Any issues found during the scan.
        """

        # Note there is no locking in this method (which is readonly). If the
        # first scan is not completed (or even if we mistakenly believe it is
        # not completed, due to a race), we call scan (which is protected) to
        # ensure the issues list is complete. By the time we reach the return
        # statement here, we know _issues is stable.

        if not self.completed:
            self.logger.debug(
                "Issues called before scan completed. Finishing scan now."
            )
            list(self.scan())

        return self._issues

    @property
    def config_data(self):
        return self._config_data

    @config_data.setter
    def config_data(self, data: MutableMapping[str, Any]) -> None:
        self._config_data = data

    @property
    def included_paths(self) -> List[Pattern]:
        """Get a list of regexes used as an exclusive list of paths to scan"""
        if self._included_paths is None:
            self.logger.info("Initializing included paths")
            patterns: Set[str] = set()
            deprecated = False
            for pattern in tuple(
                self.global_options.include_path_patterns or []
            ) + tuple(self.config_data.get("include_path_patterns", [])):
                if isinstance(pattern, dict):
                    try:
                        patterns.add(pattern["path-pattern"])
                    except KeyError as exc:
                        raise types.ConfigException(
                            "Required key path-pattern missing in include-path-patterns"
                        ) from exc
                elif isinstance(pattern, str):
                    deprecated = True
                    patterns.add(pattern)
                else:
                    raise types.ConfigException(
                        f"{type(pattern).__name__} pattern is illegal in include-path-patterns"
                    )
            if deprecated:
                warnings.warn(
                    "Old format of --include-path-patterns option and config file setup include-path-patterns "
                    "= ['inclusion pattern'] has been deprecated and will be removed in a future version. "
                    "Make sure all the inclusions are set up using new pattern i.e. include-path-patterns = "
                    "[{path-pattern='inclusion pattern',reason='reason for inclusion'}] in the config file",
                    DeprecationWarning,
                )
            self._included_paths = config.compile_path_rules(patterns)
        return self._included_paths

    @property
    def excluded_entropy(self) -> List[Rule]:
        """Get a list of regexes used as an exclusive list of paths to scan.

        :rtype: List[Pattern]
        """
        if self._excluded_entropy is None:
            self.logger.info("Initializing excluded entropy patterns")
            patterns = list(self.global_options.exclude_entropy_patterns or ())
            self._excluded_entropy = config.compile_rules(patterns) if patterns else []
            self.logger.debug(
                "Excluded entropy was initialized as: %s", self._excluded_entropy
            )
        return self._excluded_entropy

    @property
    def excluded_paths(self) -> List[Pattern]:
        """Get a list of regexes used to match paths to exclude from the scan"""
        if self._excluded_paths is None:
            self.logger.info("Initializing excluded paths")
            patterns: Set[str] = set()
            deprecated = False
            for pattern in tuple(
                self.global_options.exclude_path_patterns or []
            ) + tuple(self.config_data.get("exclude_path_patterns", [])):
                if isinstance(pattern, dict):
                    try:
                        patterns.add(pattern["path-pattern"])
                    except KeyError as exc:
                        raise types.ConfigException(
                            "Required key path-pattern missing in exclude-path-patterns"
                        ) from exc
                elif isinstance(pattern, str):
                    deprecated = True
                    patterns.add(pattern)
                else:
                    raise types.ConfigException(
                        f"{type(pattern).__name__} pattern is illegal in exclude-path-patterns"
                    )
            if deprecated:
                warnings.warn(
                    "Old format of --exclude-path-patterns option and config file setup exclude-path-patterns "
                    "= ['exclusion pattern'] has been deprecated and will be removed in a future version. "
                    "Make sure all the exclusions are set up using new pattern i.e. exclude-path-patterns = "
                    "[{path-pattern='exclusion pattern',reason='reason for exclusion'}] in the config file",
                    DeprecationWarning,
                )
            self._excluded_paths = config.compile_path_rules(patterns)
        return self._excluded_paths

    @property
    def rules_regexes(self) -> Set[Rule]:
        """Get a set of regular expressions to scan the code for.

        :raises types.TartufoConfigException: If there was a problem compiling the rules
        """
        if self._rules_regexes is None:
            self.logger.info("Initializing regex rules")
            try:
                self._rules_regexes = config.configure_regexes(
                    include_default=self.global_options.default_regexes,
                    rules_files=self.global_options.rules,
                    rule_patterns=self.global_options.rule_patterns,
                    rules_repo=self.global_options.git_rules_repo,
                    rules_repo_files=self.global_options.git_rules_files,
                )
            except (ValueError, re.error) as exc:
                self.logger.exception("Error loading regex rules", exc_info=exc)
                raise types.ConfigException(str(exc)) from exc
            self.logger.debug(
                "Regex rules were initialized as: %s", self._rules_regexes
            )
        return self._rules_regexes

    @lru_cache(maxsize=None)
    def should_scan(self, file_path: str):
        """Check if the a file path should be included in analysis.

        If non-empty, `self.included_paths` has precedence over
        `self.excluded_paths`, such that a file path that is not matched by any
        of the defined `self.included_paths` will be excluded, even when it is
        not matched by any of the defined `self.excluded_paths`. If either
        `self.included_paths` or `self.excluded_paths` are undefined or empty,
        they will have no effect, respectively. All file paths are included by
        this function when no inclusions or exclusions exist.

        :param file_path: The file path to check for inclusion
        :return: False if the file path is _not_ matched by `self.included_paths`
            (when non-empty) or if it is matched by `self.excluded_paths` (when
            non-empty), otherwise returns True
        """
        if self.included_paths and not any(
            p.match(file_path) for p in self.included_paths
        ):
            self.logger.info("%s excluded - did not match included paths", file_path)
            return False
        if self.excluded_paths and any(p.match(file_path) for p in self.excluded_paths):
            self.logger.info("%s excluded - matched excluded paths", file_path)
            return False
        return True

    @cached_property
    def excluded_signatures(self) -> Tuple[str, ...]:
        if self._excluded_signatures is None:
            signatures: Set[str] = set()
            deprecated = False
            for signature in tuple(
                self.global_options.exclude_signatures or []
            ) + tuple(self.config_data.get("exclude_signatures", [])):
                if isinstance(signature, dict):
                    try:
                        signatures.add(signature["signature"])
                    except KeyError as exc:
                        raise types.ConfigException(
                            "Required key signature missing in exclude-signatures"
                        ) from exc
                elif isinstance(signature, str):
                    deprecated = True
                    signatures.add(signature)
                else:
                    raise types.ConfigException(
                        f"{type(signature).__name__} signature is illegal in exclude-signatures"
                    )
            if deprecated:
                warnings.warn(
                    "Configuring exclude-signatures as string has been deprecated and support for this format will "
                    "be removed in the future. Please make sure to update your exclude-signatures configuration to "
                    "an array of tables. For example: exclude-signatures = [{signature='signature', reason='The "
                    "reason of excluding the signature'}]",
                    DeprecationWarning,
                )
            self._excluded_signatures = tuple(signatures)
        return self._excluded_signatures

    def signature_is_excluded(self, blob: str, file_path: str) -> bool:
        """Find whether the signature of some data has been excluded in configuration.

        :param blob: The piece of data which is being scanned
        :param file_path: The path and file name for the data being scanned
        """
        return (
            blob
            in self.excluded_signatures  # Signatures themselves pop up as entropy matches
            or util.generate_signature(blob, file_path) in self.excluded_signatures
        )

    @staticmethod
    @lru_cache(maxsize=None)
    def rule_matches(rule: Rule, string: str, line: str, path: str) -> bool:
        """
        Match string and path against rule.

        :param rule: Rule to perform match
        :param string: string to match against rule pattern
        :param line: Source line containing string of interest
        :param path: path to match against rule path_pattern
        :return: True if string and path matched, False otherwise.
        """
        match = False
        if rule.re_match_scope == Scope.Word:
            scope = string
        elif rule.re_match_scope == Scope.Line:
            scope = line
        else:
            raise TartufoException(f"Invalid value for scope: {rule.re_match_scope}")
        if rule.re_match_type == MatchType.Match:
            if rule.pattern:
                match = rule.pattern.match(scope) is not None
            if rule.path_pattern:
                match = match and rule.path_pattern.match(path) is not None
        elif rule.re_match_type == MatchType.Search:
            if rule.pattern:
                match = rule.pattern.search(scope) is not None
            if rule.path_pattern:
                match = match and rule.path_pattern.search(path) is not None

        return match

    def entropy_string_is_excluded(self, string: str, line: str, path: str) -> bool:
        """Find whether the signature of some data has been excluded in configuration.

        :param string: String to check against rule pattern
        :param line: Source line containing string of interest
        :param path: Path to check against rule path pattern
        :return: True if excluded, False otherwise
        """

        return bool(self.excluded_entropy) and any(
            ScannerBase.rule_matches(p, string, line, path)
            for p in self.excluded_entropy
        )

    @lru_cache(maxsize=None)
    def calculate_entropy(self, data: str) -> float:
        """Calculate the Shannon entropy for a piece of data.

        This essentially calculates the overall probability for each character
        in `data` to be to be present. By doing this, we can tell how random a
        string appears to be.

        Borrowed from http://blog.dkbza.org/2007/05/scanning-data-for-entropy-anomalies.html

        :param data: The data to be scanned for its entropy
        :return: The amount of entropy detected in the data
        """
        if not data:
            return 0.0
        frequency = Counter(data)
        entropy = 0.0
        float_size = float(len(data))
        for count in frequency.values():
            probability = float(count) / float_size
            entropy += -probability * math.log2(probability)
        return entropy

    def scan(self) -> Generator[Issue, None, None]:
        """Run the requested scans against the target data.

        This will iterate through all chunks of data as provided by the scanner
        implementation, and run all requested scans against it, as specified in
        `self.global_options`.

        The scan method is thread-safe; if multiple concurrent scans are requested,
        the first will run to completion while other callers are blocked (after
        which they will each execute in turn, yielding cached issues without
        repeating the underlying repository scan).

        :raises types.TartufoConfigException: If there were problems with the
          scanner's configuration
        """

        # I cannot find any written description of the python memory model. The
        # correctness of this code in multithreaded environments relies on the
        # expectation that the write to _completed at the bottom of the critical
        # section cannot be reordered to appear after the implicit release of
        # _scan_lock (when viewed from a competing thread).
        with self._scan_lock:
            if self._completed:
                yield from self._issues
                return

            if not any((self.global_options.entropy, self.global_options.regex)):
                self.logger.error("No analysis requested.")
                raise types.ConfigException("No analysis requested.")
            if self.global_options.regex and not self.rules_regexes:
                self.logger.error("Regex checks requested, but no regexes found.")
                raise types.ConfigException(
                    "Regex checks requested, but no regexes found."
                )

            self.logger.info("Starting scan...")
            self._issues = []
            for chunk in self.chunks:
                # Run regex scans first to trigger a potential fast fail for bad config
                if self.global_options.regex and self.rules_regexes:
                    for issue in self.scan_regex(chunk):
                        self._issues.append(issue)
                        yield issue
                if self.global_options.entropy:
                    for issue in self.scan_entropy(
                        chunk,
                    ):
                        self._issues.append(issue)
                        yield issue
            self._completed = True
            self.logger.info("Found %d issues.", len(self._issues))

    def scan_entropy(
        self,
        chunk: types.Chunk,
    ) -> Generator[Issue, None, None]:
        """Scan a chunk of data for apparent high entropy.

        :param chunk: The chunk of data to be scanned
        """

        for line in chunk.contents.split("\n"):
            for word in line.split():
                for string in util.find_strings_by_regex(word, BASE64_REGEX):
                    yield from self.evaluate_entropy_string(
                        chunk, line, string, self.b64_entropy_limit
                    )
                for string in util.find_strings_by_regex(word, HEX_REGEX):
                    yield from self.evaluate_entropy_string(
                        chunk, line, string, self.hex_entropy_limit
                    )

    def evaluate_entropy_string(
        self,
        chunk: types.Chunk,
        line: str,
        string: str,
        min_entropy_score: float,
    ) -> Generator[Issue, None, None]:
        """
        Check entropy string using entropy characters and score.

        :param chunk: The chunk of data to check
        :param line: Source line containing string of interest
        :param string: String to check
        :param min_entropy_score: Minimum entropy score to flag
        return: Iterator of issues flagged
        """
        if not self.signature_is_excluded(string, chunk.file_path):
            entropy_score = self.calculate_entropy(string)
            if entropy_score > min_entropy_score:
                if self.entropy_string_is_excluded(string, line, chunk.file_path):
                    self.logger.debug("line containing entropy was excluded: %s", line)
                else:
                    yield Issue(types.IssueType.Entropy, string, chunk)

    def scan_regex(self, chunk: types.Chunk) -> Generator[Issue, None, None]:
        """Scan a chunk of data for matches against the configured regexes.

        :param chunk: The chunk of data to be scanned
        """

        for rule in self.rules_regexes:
            if rule.path_pattern is None or rule.path_pattern.match(chunk.file_path):
                found_strings = rule.pattern.findall(chunk.contents)
                for match in found_strings:
                    # Filter out any explicitly "allowed" match signatures
                    if not self.signature_is_excluded(match, chunk.file_path):
                        issue = Issue(types.IssueType.RegEx, match, chunk)
                        issue.issue_detail = rule.name
                        yield issue

    @property
    @abc.abstractmethod
    def chunks(self) -> Generator[types.Chunk, None, None]:
        """Yield "chunks" of data to be scanned.

        Examples of "chunks" would be individual git commit diffs, or the
        contents of individual files.

        :rtype: Generator[Chunk, None, None]
        """


class GitScanner(ScannerBase, abc.ABC):
    """A base class for scanners looking at git history.

    This is a lightweight base class to provide some basic functionality needed
    across all scanner that are interacting with git history.
    """

    _repo: pygit2.Repository
    repo_path: str

    def __init__(self, global_options: types.GlobalOptions, repo_path: str) -> None:
        """
        :param global_options: The options provided to the top-level tartufo command
        :param repo_path: The local filesystem path pointing to the repository
        """
        self.repo_path = repo_path
        super().__init__(global_options)
        self._repo = self.load_repo(self.repo_path)

    def _iter_diff_index(
        self, diff: pygit2.Diff
    ) -> Generator[Tuple[str, str], None, None]:
        """Iterate over a "diff index", yielding the individual file changes.

        A "diff index" is essentially analogous to a single commit in the git
        history. So what this does is iterate over a single commit, and yield
        the changes to each individual file in that commit, along with its file
        path. This will also check the file path and ensure that it has not been
        excluded from the scan by configuration.

        Note that binary files are wholly skipped.

        :param diff_index: The diff index / commit to be iterated over
        """
        for patch in diff:
            delta: pygit2.DiffDelta = patch.delta
            file_path = (
                delta.new_file.path if delta.new_file.path else delta.old_file.path
            )
            if delta.is_binary:
                self.logger.debug("Binary file skipped: %s", file_path)
                continue
            if delta.status == pygit2.GIT_DELTA_DELETED:
                self.logger.debug("Skipping as the file is deleted")
                continue
            printable_diff: str = patch.text
            if not self.global_options.scan_filenames:
                # The `printable_diff` contains diff header,
                # so we need to strip that before analyzing it
                header_length = GitScanner.header_length(printable_diff)
                printable_diff = printable_diff[header_length:]
            if self.should_scan(file_path):
                yield printable_diff, file_path

    @staticmethod
    def header_length(diff: str) -> int:
        """Compute the length of the git diff header text"""
        try:
            # Header ends after newline following line starting with "+++"
            b_file_pos = diff.index("\n+++")
            return diff.index("\n", b_file_pos + 4) + 1
        except ValueError:
            # Diff is pure header as it is a pure rename(similarity index 100%)
            return len(diff)

    def filter_submodules(self, repo: pygit2.Repository) -> None:
        """Exclude all git submodules and their contents from being scanned."""
        patterns: List[Pattern] = []
        self.logger.info("Excluding submodules paths from scan.")
        try:
            for module in repo.listall_submodules():
                patterns.append(re.compile(f"^{module.path}"))
        except AttributeError as exc:
            raise TartufoException(
                "There was an error while parsing submodules for this repository. "
                "A likely cause is that a file tree was committed in place of a "
                "submodule."
            ) from exc
        self._excluded_paths = list(set(self.excluded_paths + patterns))

    @abc.abstractmethod
    def load_repo(self, repo_path: str) -> pygit2.Repository:
        """Load and return the repository to be scanned.

        :param repo_path: The local filesystem path pointing to the repository
        :raises types.GitLocalException: If there was a problem loading the repository
        """


class GitRepoScanner(GitScanner):
    git_options: types.GitOptions

    def __init__(
        self,
        global_options: types.GlobalOptions,
        git_options: types.GitOptions,
        repo_path: str,
    ) -> None:
        """Used for scanning a full clone of a git repository.

        :param global_options: The options provided to the top-level tartufo command
        :param git_options: The options specific to interacting with a git repository
        :param repo_path: The local filesystem path pointing to the repository
        """
        self.git_options = git_options
        super().__init__(global_options, repo_path)

    def load_repo(self, repo_path: str) -> pygit2.Repository:
        config_file: Optional[pathlib.Path] = None
        data: MutableMapping[str, Any] = {}
        try:
            (config_file, data) = config.load_config_from_path(
                pathlib.Path(repo_path), traverse=False
            )
        except (FileNotFoundError, types.ConfigException):
            config_file = None
        if config_file and config_file != self.global_options.config:
            self.config_data = data
        try:
            repo = pygit2.Repository(repo_path)
            if not self.git_options.include_submodules:
                self.filter_submodules(repo)
            return repo
        except git.GitError as exc:
            raise types.GitLocalException(str(exc)) from exc

    @property
    def chunks(self) -> Generator[types.Chunk, None, None]:
        """Yield individual diffs from the repository's history.

        :rtype: Generator[Chunk, None, None]
        :raises types.GitRemoteException: If there was an error fetching branches
        """
        already_searched: Set[bytes] = set()

        try:
<<<<<<< HEAD
            if self.git_options.is_remote:
                # Remote repository - local directory does not have branch info
                # and we must follow remote references
                unfiltered_branches = list(self._repo.remotes.origin.refs)
                if self.git_options.branch:
                    # Single branch only
                    branches = [
                        x
                        for x in unfiltered_branches
                        if x.name == f"origin/{self.git_options.branch}"
                    ]

                    if len(branches) == 0:
                        raise BranchNotFoundException(
                            f"Branch {self.git_options.branch} was not found."
                        )
                else:
                    # Everything
                    branches = unfiltered_branches
            else:
                # Local repository
                if self.git_options.branch:
                    # Single branch only
                    if self.git_options.fetch:
                        self._repo.remotes.origin.fetch(self.git_options.branch)
                    unfiltered_branches = list(self._repo.branches)
                    branches = [
                        x
                        for x in unfiltered_branches
                        if x.name == self.git_options.branch
                    ]

                    if len(branches) == 0:
                        raise BranchNotFoundException(
                            f"Branch {self.git_options.branch} was not found."
                        )
                else:
                    # Everything
                    if self.git_options.fetch:
                        self._repo.remotes.origin.fetch()
                    branches = list(self._repo.branches)
        except git.GitCommandError as exc:
            raise types.GitRemoteException(exc.stderr.strip()) from exc
=======
            if self.git_options.branch:
                # Single branch only
                branch = self._repo.branches.get(self.git_options.branch)
                if not branch:
                    raise BranchNotFoundException(
                        f"Branch {self.git_options.branch} was not found."
                    )
                branches = [self.git_options.branch]
            else:
                # Everything
                if not self._repo.listall_branches():
                    # If no local branches are found, assume that this is a
                    # shallow clone and examine the repo head as a single
                    # commit to scan all files at once
                    branches = ["HEAD"]
                else:
                    # We use `self._repo.branches` here so that we make sure to
                    # scan not only the locally checked out branches (as provided
                    # by self._repo.listall_branches()), but to also scan all
                    # available remote refs
                    branches = list(self._repo.branches)
        except pygit2.GitError as exc:
            raise types.GitRemoteException(str(exc)) from exc
>>>>>>> 1090d982

        self.logger.debug(
            "Branches to be scanned: %s",
            ", ".join([str(branch) for branch in branches]),
        )

        for branch_name in branches:
            self.logger.info("Scanning branch: %s", branch_name)
            if branch_name == "HEAD":
                commits = [self._repo.get(self._repo.head.target)]
            else:
                branch = self._repo.branches.get(branch_name)
                try:
                    commits = self._repo.walk(
                        branch.resolve().target, pygit2.GIT_SORT_TOPOLOGICAL
                    )
                except AttributeError:
                    self.logger.debug(
                        "Skipping branch %s because it cannot be resolved.", branch_name
                    )
                    continue
            diff_hash: bytes
            curr_commit: pygit2.Commit = None
            prev_commit: pygit2.Commit = None
            for curr_commit in commits:
                try:
                    prev_commit = curr_commit.parents[0]
                except (IndexError, KeyError, TypeError):
                    # IndexError: current commit has no parents
                    # KeyError: current commit has parents which are not local
                    # If a commit doesn't have a parent skip diff generation since it is the first commit
                    self.logger.debug(
                        "Skipping commit %s because it has no parents", curr_commit.hex
                    )
                    continue
                diff: pygit2.Diff = self._repo.diff(prev_commit, curr_commit)
                diff_hash = hashlib.md5(
                    (str(prev_commit) + str(curr_commit)).encode("utf-8")
                ).digest()
                if diff_hash in already_searched:
                    continue
                already_searched.add(diff_hash)
                diff.find_similar()
                for blob, file_path in self._iter_diff_index(diff):
                    yield types.Chunk(
                        blob,
                        file_path,
                        util.extract_commit_metadata(curr_commit, branch_name),
                    )

            # Finally, yield the first commit to the branch
            if curr_commit:
                tree: pygit2.Tree = self._repo.revparse_single(curr_commit.hex).tree
                tree_diff: pygit2.Diff = tree.diff_to_tree(swap=True)
                iter_diff = self._iter_diff_index(tree_diff)
                for blob, file_path in iter_diff:
                    yield types.Chunk(
                        blob,
                        file_path,
                        util.extract_commit_metadata(curr_commit, branch_name),
                    )


class GitPreCommitScanner(GitScanner):
    """For use in a git pre-commit hook."""

    def __init__(
        self,
        global_options: types.GlobalOptions,
        repo_path: str,
        include_submodules: bool,
    ) -> None:
        self._include_submodules = include_submodules
        super().__init__(global_options, repo_path)

    def load_repo(self, repo_path: str) -> pygit2.Repository:
        repo = pygit2.Repository(repo_path)
        if not self._include_submodules:
            self.filter_submodules(repo)
        return repo

    @property
    def chunks(self):
        """Yield the individual file changes currently staged for commit.

        :rtype: Generator[Chunk, None, None]
        """
        diff_index = self._repo.diff("HEAD")
        for blob, file_path in self._iter_diff_index(diff_index):
            yield types.Chunk(blob, file_path, {})


class FolderScanner(ScannerBase):
    """Used to scan a folder."""

    target: str
    recurse: bool

    def __init__(
        self, global_options: types.GlobalOptions, target: str, recurse: bool
    ) -> None:
        """Used for scanning a folder.

        :param global_options: The options provided to the top-level tartufo command
        :param target: The local filesystem path to scan
        """
        self.target = target
        self.recurse = recurse
        super().__init__(global_options)

    @property
    def chunks(self) -> Generator[types.Chunk, None, None]:
        """Yield the individual files in the target directory.

        :rtype: Generator[Chunk, None, None]
        """

        for blob, file_path in self._iter_folder():
            yield types.Chunk(blob, file_path, {})

    def _iter_folder(self) -> Generator[Tuple[str, str], None, None]:
        folder_path = pathlib.Path(self.target)
        files = folder_path.rglob("**/*") if self.recurse else folder_path.glob("*")
        for file_path in files:
            relative_path = file_path.relative_to(folder_path)
            if file_path.is_file() and self.should_scan(str(relative_path)):
                try:
                    with file_path.open("rb") as fhd:
                        data = fhd.read()
                except OSError as exc:
                    raise click.FileError(filename=str(file_path), hint=str(exc))

                try:
                    blob = data.decode("utf-8")
                    if self.global_options.scan_filenames:
                        blob = str(relative_path) + "\n" + blob
                except UnicodeDecodeError:
                    # binary file, continue
                    continue

                yield blob, str(relative_path)<|MERGE_RESOLUTION|>--- conflicted
+++ resolved
@@ -757,51 +757,6 @@
         already_searched: Set[bytes] = set()
 
         try:
-<<<<<<< HEAD
-            if self.git_options.is_remote:
-                # Remote repository - local directory does not have branch info
-                # and we must follow remote references
-                unfiltered_branches = list(self._repo.remotes.origin.refs)
-                if self.git_options.branch:
-                    # Single branch only
-                    branches = [
-                        x
-                        for x in unfiltered_branches
-                        if x.name == f"origin/{self.git_options.branch}"
-                    ]
-
-                    if len(branches) == 0:
-                        raise BranchNotFoundException(
-                            f"Branch {self.git_options.branch} was not found."
-                        )
-                else:
-                    # Everything
-                    branches = unfiltered_branches
-            else:
-                # Local repository
-                if self.git_options.branch:
-                    # Single branch only
-                    if self.git_options.fetch:
-                        self._repo.remotes.origin.fetch(self.git_options.branch)
-                    unfiltered_branches = list(self._repo.branches)
-                    branches = [
-                        x
-                        for x in unfiltered_branches
-                        if x.name == self.git_options.branch
-                    ]
-
-                    if len(branches) == 0:
-                        raise BranchNotFoundException(
-                            f"Branch {self.git_options.branch} was not found."
-                        )
-                else:
-                    # Everything
-                    if self.git_options.fetch:
-                        self._repo.remotes.origin.fetch()
-                    branches = list(self._repo.branches)
-        except git.GitCommandError as exc:
-            raise types.GitRemoteException(exc.stderr.strip()) from exc
-=======
             if self.git_options.branch:
                 # Single branch only
                 branch = self._repo.branches.get(self.git_options.branch)
@@ -825,7 +780,6 @@
                     branches = list(self._repo.branches)
         except pygit2.GitError as exc:
             raise types.GitRemoteException(str(exc)) from exc
->>>>>>> 1090d982
 
         self.logger.debug(
             "Branches to be scanned: %s",
