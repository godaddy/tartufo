--- conflicted
+++ resolved
@@ -29,21 +29,12 @@
     OUTPUT_SEPARATOR: str = "~~~~~~~~~~~~~~~~~~~~~"
     DATETIME_FORMAT: str = "%Y-%m-%d %H:%M:%S"
 
-<<<<<<< HEAD
-    issue_type = None  # type: Optional[IssueType]
-    issue_detail = None  # type: Optional[str]
-    diff = None  # type: Optional[git.Diff]
-    matched_string = ""  # type: str
-    commit = None  # type: Optional[git.Commit]
-    branch_name = None  # type: Optional[str]
-=======
     issue_type: Optional[IssueType] = None
     issue_detail: Optional[str] = None
     diff: Optional[git.Diff] = None
-    strings_found: Optional[List[str]] = None
+    matched_string: str = ""
     commit: Optional[git.Commit] = None
     branch_name: Optional[str] = None
->>>>>>> 20e5a66c
 
     def __init__(self, issue_type: IssueType, matched_string: str) -> None:
         self.issue_type = issue_type
@@ -211,13 +202,9 @@
     prev_commit: Optional[git.Commit] = None,
     branch_name: Optional[str] = None,
 ) -> List[Issue]:
-<<<<<<< HEAD
     if allowed_signatures is None:
         allowed_signatures = []
-    issues = []  # type: List[Issue]
-=======
     issues: List[Issue] = []
->>>>>>> 20e5a66c
     for blob in diff:
         printable_diff = blob.diff.decode("utf-8", errors="replace")
         if printable_diff.startswith("Binary files"):
