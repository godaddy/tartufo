--- conflicted
+++ resolved
@@ -691,18 +691,7 @@
         except (FileNotFoundError, types.ConfigException):
             config_file = None
         if config_file and config_file != self.global_options.config:
-<<<<<<< HEAD
             self.config_data = data
-=======
-            signatures = data.get("exclude_signatures", None)
-            if signatures:
-                self.global_options.exclude_signatures = tuple(
-                    set(self.global_options.exclude_signatures + tuple(signatures))
-                )
-            entropy_patterns = data.get("exclude_entropy_patterns", None)
-            if entropy_patterns:
-                self.global_options.exclude_entropy_patterns += tuple(entropy_patterns)
->>>>>>> 8348951d
             include_patterns = list(data.get("include_path_patterns", ()))
             repo_include_file = data.get("include_paths", None)
             if repo_include_file:
