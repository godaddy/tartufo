# -*- coding: utf-8 -*-

import abc
import hashlib
import logging
import math
import pathlib
import re
from functools import lru_cache
from typing import (
    Any,
    Dict,
    Generator,
    List,
    MutableMapping,
    Optional,
    Pattern,
    Set,
    Tuple,
)

import git

from tartufo import config, types, util
from tartufo.types import Rule

BASE64_CHARS = "ABCDEFGHIJKLMNOPQRSTUVWXYZabcdefghijklmnopqrstuvwxyz0123456789+/="
HEX_CHARS = "1234567890abcdefABCDEF"


class Issue:
    """Represent an issue found while scanning a target."""

    OUTPUT_SEPARATOR: str = "~~~~~~~~~~~~~~~~~~~~~"

    chunk: types.Chunk
    issue_type: types.IssueType
    issue_detail: Optional[str] = None
    matched_string: str = ""
    logger: logging.Logger

    def __init__(
        self, issue_type: types.IssueType, matched_string: str, chunk: types.Chunk
    ) -> None:
        """
        :param issue_type: What type of scan identified this issue
        :param matched_string: The string that was identified as a potential issue
        :param chunk: The chunk of data where the match was found
        """
        self.issue_type = issue_type
        self.matched_string = matched_string
        self.chunk = chunk
        self.logger = logging.getLogger(__name__)

    def as_dict(self, compact=False) -> Dict[str, Optional[str]]:
        """Return a dictionary representation of an issue.

        This is primarily meant to aid in JSON serialization.

        :compact: True to return a dictionary with fewer fields.
        :return: A JSON serializable dictionary representation of this issue
        """

        output = {
            "file_path": str(self.chunk.file_path),
            "matched_string": self.matched_string,
            "signature": self.signature,
            "issue_type": self.issue_type.value,
            "issue_detail": self.issue_detail,
        }
        if not compact:
            output.update({"diff": self.chunk.contents, **self.chunk.metadata})

        return output

    @property
    def signature(self) -> str:
        """Generate a stable hash-based signature uniquely identifying this issue.

        :rtype: str
        """
        return util.generate_signature(self.matched_string, self.chunk.file_path)

    def __str__(self) -> str:
        output = []
        diff_body = self.chunk.contents
        diff_body = diff_body.replace(
            self.matched_string, util.style_warning(self.matched_string)
        )
        output.append(self.OUTPUT_SEPARATOR)
        output.append(util.style_ok("Reason: {}".format(self.issue_type.value)))  # type: ignore
        if self.issue_detail:
            output.append(util.style_ok("Detail: {}".format(self.issue_detail)))
        output.append(util.style_ok("Filepath: {}".format(self.chunk.file_path)))
        output.append(util.style_ok("Signature: {}".format(self.signature)))
        output += [
            util.style_ok("{}: {}".format(k.replace("_", " ").capitalize(), v))
            for k, v in self.chunk.metadata.items()
        ]

        output.append(diff_body)
        output.append(self.OUTPUT_SEPARATOR)
        return "\n".join(output)


class ScannerBase(abc.ABC):
    """Provide the base, generic functionality needed by all scanners.

    In fact, this contains all of the actual scanning logic. This part of the
    application should never differ; the part that differs, and the part that is
    left abstract here, is what content is provided to the various scans. For
    this reason, the `chunks` property is left abstract. It is up to the various
    scanners to implement this property, in the form of a generator, to yield
    all the individual pieces of content to be scanned.
    """

    _issues: Optional[List[Issue]] = None
    _included_paths: Optional[List[Pattern]] = None
    _excluded_paths: Optional[List[Pattern]] = None
    _rules_regexes: Optional[Dict[str, Rule]] = None
    global_options: types.GlobalOptions
    logger: logging.Logger

    def __init__(self, options: types.GlobalOptions) -> None:
        self.global_options = options
        self.logger = logging.getLogger(__name__)

    @property
    def issues(self) -> List[Issue]:
        """Get a list of issues found during the scan.

        If a scan has not yet been run, run it.

        :return: Any issues found during the scan.
        :rtype: List[Issue]
        """
        if self._issues is None:
            self.logger.debug("Issues called before scan. Calling scan now.")
            self._issues = self.scan()
        return self._issues

    @property
    def included_paths(self) -> List[Pattern]:
        """Get a list of regexes used as an exclusive list of paths to scan.

        :rtype: List[Pattern]
        """
        if self._included_paths is None:
<<<<<<< HEAD
            patterns = list(self.global_options.include_path_patterns or ())
=======
            self.logger.info("Initializing included paths")
>>>>>>> 77791269
            if self.global_options.include_paths:
                patterns += self.global_options.include_paths.readlines()
                self.global_options.include_paths.close()
<<<<<<< HEAD
            self._included_paths = (
                config.compile_path_rules(set(patterns)) if patterns else []
=======
            else:
                self.logger.debug("No include paths found in config")
                self._included_paths = []
            self.logger.debug(
                "Included paths was initialized as: %s", self._included_paths
>>>>>>> 77791269
            )
        return self._included_paths

    @property
    def excluded_paths(self) -> List[Pattern]:
        """Get a list of regexes used to match paths to exclude from the scan.

        :rtype: List[Pattern]
        """
        if self._excluded_paths is None:
<<<<<<< HEAD
            patterns = list(self.global_options.exclude_path_patterns or ())
=======
            self.logger.info("Initializing excluded paths")
>>>>>>> 77791269
            if self.global_options.exclude_paths:
                patterns += self.global_options.exclude_paths.readlines()
                self.global_options.exclude_paths.close()
<<<<<<< HEAD
            self._excluded_paths = (
                config.compile_path_rules(set(patterns)) if patterns else []
=======
            else:
                self.logger.debug("No exclude paths found in config")
                self._excluded_paths = []
            self.logger.debug(
                "Excluded paths was initialized as: %s", self._excluded_paths
>>>>>>> 77791269
            )
        return self._excluded_paths

    @property
    def rules_regexes(self) -> Dict[str, Rule]:
        """Get a dictionary of regular expressions to scan the code for.

        :raises types.TartufoConfigException: If there was a problem compiling the rules
        :rtype: Dict[str, Pattern]
        """
        if self._rules_regexes is None:
            self.logger.info("Initializing regex rules")
            try:
                self._rules_regexes = config.configure_regexes(
                    self.global_options.default_regexes,
                    self.global_options.rules,
                    self.global_options.git_rules_repo,
                    self.global_options.git_rules_files,
                )
            except (ValueError, re.error) as exc:
                self.logger.exception("Error loading regex rules", exc_info=exc)
                raise types.ConfigException(str(exc)) from exc
            self.logger.debug(
                "Regex rules were initialized as: %s", self._rules_regexes
            )
        return self._rules_regexes

    @lru_cache(maxsize=None)
    def should_scan(self, file_path: str):
        """Check if the a file path should be included in analysis.

        If non-empty, `self.included_paths` has precedence over
        `self.excluded_paths`, such that a file path that is not matched by any
        of the defined `self.included_paths` will be excluded, even when it is
        not matched by any of the defined `self.excluded_paths`. If either
        `self.included_paths` or `self.excluded_paths` are undefined or empty,
        they will have no effect, respectively. All file paths are included by
        this function when no inclusions or exclusions exist.

        :param file_path: The file path to check for inclusion
        :return: False if the file path is _not_ matched by `self.indluded_paths`
            (when non-empty) or if it is matched by `self.excluded_paths` (when
            non-empty), otherwise returns True
        """
        if self.included_paths and not any(
            p.match(file_path) for p in self.included_paths
        ):
            self.logger.info("%s excluded - did not match included paths", file_path)
            return False
        if self.excluded_paths and any(p.match(file_path) for p in self.excluded_paths):
            self.logger.info("%s excluded - matched excluded paths", file_path)
            return False
        return True

    def signature_is_excluded(self, blob: str, file_path: str) -> bool:
        """Find whether the signature of some data has been excluded in configuration.

        :param blob: The piece of data which is being scanned
        :param file_path: The path and file name for the data being scanned
        """
        return (
            util.generate_signature(blob, file_path)
            in self.global_options.exclude_signatures
        )

    @lru_cache(maxsize=None)
    def calculate_entropy(self, data: str, char_set: str) -> float:
        """Calculate the Shannon entropy for a piece of data.

        This essentially calculates the overall probability for each character
        in `data` to be to be present, based on the characters in `char_set`.
        By doing this, we can tell how random a string appears to be.

        Borrowed from http://blog.dkbza.org/2007/05/scanning-data-for-entropy-anomalies.html

        :param data: The data to be scanned for its entropy
        :param char_set: The character set used as a basis for the calculation
        :return: The amount of entropy detected in the data.
        """
        if not data:
            return 0.0
        entropy = 0.0
        for char in char_set:
            prob_x = float(data.count(char)) / len(data)
            if prob_x > 0:
                entropy += -prob_x * math.log2(prob_x)
        return entropy

    def scan(self) -> List[Issue]:
        """Run the requested scans against the target data.

        This will iterate through all chunks of data as provided by the scanner
        implementation, and run all requested scans against it, as specified in
        `self.global_options`.

        :raises types.TartufoConfigException: If there were problems with the
          scanner's configuration
        """
        issues: List[Issue] = []
        if not any((self.global_options.entropy, self.global_options.regex)):
            self.logger.error("No analysis requested.")
            raise types.ConfigException("No analysis requested.")
        if self.global_options.regex and not self.rules_regexes:
            self.logger.error("Regex checks requested, but no regexes found.")
            raise types.ConfigException("Regex checks requested, but no regexes found.")

        self.logger.info("Starting scan...")
        for chunk in self.chunks:
            # Run regex scans first to trigger a potential fast fail for bad config
            if self.global_options.regex and self.rules_regexes:
                issues += self.scan_regex(chunk)
            if self.global_options.entropy:
                issues += self.scan_entropy(chunk)
        self._issues = issues
        self.logger.info("Found %d issues.", len(self._issues))
        return self._issues

    def scan_entropy(self, chunk: types.Chunk) -> List[Issue]:
        """Scan a chunk of data for apparent high entropy.

        :param chunk: The chunk of data to be scanned
        """
        issues: List[Issue] = []
        for line in chunk.contents.split("\n"):
            for word in line.split():
                b64_strings = util.get_strings_of_set(word, BASE64_CHARS)
                hex_strings = util.get_strings_of_set(word, HEX_CHARS)

                for string in b64_strings:
                    if not self.signature_is_excluded(string, chunk.file_path):
                        b64_entropy = self.calculate_entropy(string, BASE64_CHARS)
                        if b64_entropy > 4.5:
                            issues.append(Issue(types.IssueType.Entropy, string, chunk))

                for string in hex_strings:
                    if not self.signature_is_excluded(string, chunk.file_path):
                        hex_entropy = self.calculate_entropy(string, HEX_CHARS)
                        if hex_entropy > 3:
                            issues.append(Issue(types.IssueType.Entropy, string, chunk))
        return issues

    def scan_regex(self, chunk: types.Chunk) -> List[Issue]:
        """Scan a chunk of data for matches against the configured regexes.

        :param chunk: The chunk of data to be scanned
        """
        issues: List[Issue] = []
        for key, rule in self.rules_regexes.items():
            if rule.path_pattern is None or rule.path_pattern.match(chunk.file_path):
                found_strings = rule.pattern.findall(chunk.contents)
                for match in found_strings:
                    # Filter out any explicitly "allowed" match signatures
                    if not self.signature_is_excluded(match, chunk.file_path):
                        issue = Issue(types.IssueType.RegEx, match, chunk)
                        issue.issue_detail = key
                        issues.append(issue)
        return issues

    @property
    @abc.abstractmethod
    def chunks(self) -> Generator[types.Chunk, None, None]:
        """Yield "chunks" of data to be scanned.

        Examples of "chunks" would be individual git commit diffs, or the
        contents of individual files.

        :rtype: Generator[Chunk, None, None]
        """


class GitScanner(ScannerBase, abc.ABC):
    """A base class for scanners looking at git history.

    This is a lightweight base class to provide some basic functionality needed
    across all scanner that are interacting with git history.
    """

    _repo: git.Repo
    repo_path: str

    def __init__(self, global_options: types.GlobalOptions, repo_path: str) -> None:
        """
        :param global_options: The options provided to the top-level tartufo command
        :param repo_path: The local filesystem path pointing to the repository
        """
        self.repo_path = repo_path
        super().__init__(global_options)
        self._repo = self.load_repo(self.repo_path)

    def _iter_diff_index(
        self, diff_index: git.DiffIndex
    ) -> Generator[Tuple[str, str], None, None]:
        """Iterate over a "diff index", yielding the individual file changes.

        A "diff index" is essentially analogous to a single commit in the git
        history. So what this does is iterate over a single commit, and yield
        the changes to each individual file in that commit, along with its file
        path. This will also check the file path and ensure that it has not been
        excluded from the scan by configuration.

        Note that binary files are wholly skipped.

        :param diff_index: The diff index / commit to be iterated over
        """
        diff: git.Diff
        for diff in diff_index:
            printable_diff: str = diff.diff.decode("utf-8", errors="replace")
            if printable_diff.startswith("Binary files"):
                continue
            file_path = diff.b_path if diff.b_path else diff.a_path
            if self.should_scan(file_path):
                yield (printable_diff, file_path)

    @abc.abstractmethod
    def load_repo(self, repo_path: str) -> git.Repo:
        """Load and return the repository to be scanned.

        :param repo_path: The local filesystem path pointing to the repository
        :raises types.GitLocalException: If there was a problem loading the repository
        """


class GitRepoScanner(GitScanner):

    git_options: types.GitOptions

    def __init__(
        self,
        global_options: types.GlobalOptions,
        git_options: types.GitOptions,
        repo_path: str,
    ) -> None:
        """Used for scanning a full clone of a git repository.

        :param global_options: The options provided to the top-level tartufo command
        :param git_options: The options specific to interacting with a git repository
        :param repo_path: The local filesystem path pointing to the repository
        """
        self.git_options = git_options
        super().__init__(global_options, repo_path)

    def load_repo(self, repo_path: str) -> git.Repo:
        config_file: Optional[pathlib.Path] = None
        data: MutableMapping[str, Any] = {}
        try:
            (config_file, data) = config.load_config_from_path(
                pathlib.Path(repo_path), traverse=False
            )
        except (FileNotFoundError, types.ConfigException) as exc:
            config_file = None
        if config_file and config_file != self.global_options.config:
            signatures = data.get("exclude_signatures", None)
            if signatures:
                self.global_options.exclude_signatures = tuple(
                    set(self.global_options.exclude_signatures + tuple(signatures))
                )

            include_patterns = list(data.get("include_path_patterns", ()))
            repo_include_file = data.get("include_paths", None)
            if repo_include_file:
                repo_include_file = pathlib.Path(repo_path, repo_include_file)
                if repo_include_file.exists():
                    with repo_include_file.open() as handle:
                        include_patterns += handle.readlines()
            if include_patterns:
                include_patterns = config.compile_path_rules(include_patterns)
                self._included_paths = list(set(self.included_paths + include_patterns))

            exclude_patterns = list(data.get("exclude_path_patterns", ()))
            repo_exclude_file = data.get("exclude_paths", None)
            if repo_exclude_file:
                repo_exclude_file = pathlib.Path(repo_path, repo_exclude_file)
                if repo_exclude_file.exists():
                    with repo_exclude_file.open() as handle:
                        exclude_patterns += handle.readlines()
            if exclude_patterns:
                exclude_patterns = config.compile_path_rules(exclude_patterns)
                self._excluded_paths = list(set(self.excluded_paths + exclude_patterns))
        try:
            return git.Repo(repo_path)
        except git.GitError as exc:
            raise types.GitLocalException(str(exc)) from exc

    def _iter_branch_commits(
        self, repo: git.Repo, branch: git.FetchInfo
    ) -> Generator[Tuple[git.Commit, git.Commit], None, None]:
        """Iterate over and yield the commits on a branch.

        :param repo: The repository from which to extract the branch and commits
        :param branch: The branch to iterate over
        """
        since_commit_reached: bool = False
        prev_commit: git.Commit = None
        curr_commit: git.Commit = None

        for curr_commit in repo.iter_commits(
            branch.name, max_count=self.git_options.max_depth
        ):
            commit_hash = curr_commit.hexsha
            self.logger.debug("Scanning commit: %s", commit_hash)
            if self.git_options.since_commit:
                if commit_hash == self.git_options.since_commit:
                    since_commit_reached = True
                if since_commit_reached:
                    prev_commit = curr_commit
                    break
            if not prev_commit:
                prev_commit = curr_commit
                continue
            yield (curr_commit, prev_commit)
            prev_commit = curr_commit

    @property
    def chunks(self) -> Generator[types.Chunk, None, None]:
        """Yield individual diffs from the repository's history.

        :rtype: Generator[Chunk, None, None]
        :raises types.GitRemoteException: If there was an error fetching branches
        """
        already_searched: Set[bytes] = set()

        try:
            if self.git_options.branch:
                # Single branch only
                if self.git_options.fetch:
                    self._repo.remotes.origin.fetch(self.git_options.branch)
                unfiltered_branches = list(self._repo.branches)
                branches = [
                    x for x in unfiltered_branches if x.name == self.git_options.branch
                ]
            else:
                # Everything
                if self.git_options.fetch:
                    self._repo.remotes.origin.fetch()
                branches = list(self._repo.branches)
        except git.GitCommandError as exc:
            raise types.GitRemoteException(exc.stderr.strip()) from exc

        self.logger.debug(
            "Branches to be scanned: %s",
            ", ".join([str(branch) for branch in branches]),
        )

        for branch in branches:
            self.logger.info("Scanning branch: %s", branch)
            diff_index: git.DiffIndex = None
            diff_hash: bytes
            curr_commit: git.Commit = None
            prev_commit: git.Commit = None
            for curr_commit, prev_commit in self._iter_branch_commits(
                self._repo, branch
            ):
                diff_index = curr_commit.diff(prev_commit, create_patch=True)
                diff_hash = hashlib.md5(
                    (str(prev_commit) + str(curr_commit)).encode("utf-8")
                ).digest()
                if diff_hash in already_searched:
                    continue
                already_searched.add(diff_hash)
                for blob, file_path in self._iter_diff_index(diff_index):
                    yield types.Chunk(
                        blob,
                        file_path,
                        util.extract_commit_metadata(prev_commit, branch),
                    )

            # Finally, yield the first commit to the branch
            if curr_commit:
                diff = curr_commit.diff(git.NULL_TREE, create_patch=True)
                for blob, file_path in self._iter_diff_index(diff):
                    yield types.Chunk(
                        blob,
                        file_path,
                        util.extract_commit_metadata(prev_commit, branch),
                    )


class GitPreCommitScanner(GitScanner):
    """For use in a git pre-commit hook."""

    def load_repo(self, repo_path: str) -> git.Repo:
        return git.Repo(repo_path, search_parent_directories=True)

    @property
    def chunks(self):
        """Yield the individual file changes currently staged for commit.

        :rtype: Generator[Chunk, None, None]
        """
        diff_index = self._repo.index.diff(
            self._repo.head.commit, create_patch=True, R=True
        )
        for blob, file_path in self._iter_diff_index(diff_index):
            yield types.Chunk(blob, file_path, {})<|MERGE_RESOLUTION|>--- conflicted
+++ resolved
@@ -146,24 +146,16 @@
         :rtype: List[Pattern]
         """
         if self._included_paths is None:
-<<<<<<< HEAD
+            self.logger.info("Initializing included paths")
             patterns = list(self.global_options.include_path_patterns or ())
-=======
-            self.logger.info("Initializing included paths")
->>>>>>> 77791269
             if self.global_options.include_paths:
                 patterns += self.global_options.include_paths.readlines()
                 self.global_options.include_paths.close()
-<<<<<<< HEAD
             self._included_paths = (
                 config.compile_path_rules(set(patterns)) if patterns else []
-=======
-            else:
-                self.logger.debug("No include paths found in config")
-                self._included_paths = []
+            )
             self.logger.debug(
                 "Included paths was initialized as: %s", self._included_paths
->>>>>>> 77791269
             )
         return self._included_paths
 
@@ -174,24 +166,16 @@
         :rtype: List[Pattern]
         """
         if self._excluded_paths is None:
-<<<<<<< HEAD
+            self.logger.info("Initializing excluded paths")
             patterns = list(self.global_options.exclude_path_patterns or ())
-=======
-            self.logger.info("Initializing excluded paths")
->>>>>>> 77791269
             if self.global_options.exclude_paths:
                 patterns += self.global_options.exclude_paths.readlines()
                 self.global_options.exclude_paths.close()
-<<<<<<< HEAD
             self._excluded_paths = (
                 config.compile_path_rules(set(patterns)) if patterns else []
-=======
-            else:
-                self.logger.debug("No exclude paths found in config")
-                self._excluded_paths = []
+            )
             self.logger.debug(
                 "Excluded paths was initialized as: %s", self._excluded_paths
->>>>>>> 77791269
             )
         return self._excluded_paths
 
