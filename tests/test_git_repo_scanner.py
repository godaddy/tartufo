# pylint: disable=protected-access
import pathlib
import re
import unittest
from unittest import mock

import pygit2

from tartufo import scanner, types
from tartufo.types import GlobalOptions, GitOptions, TartufoException
from tests.helpers import generate_options


class ScannerTestCase(unittest.TestCase):
    def setUp(self) -> None:
        self.global_options = generate_options(GlobalOptions, exclude_signatures=())
        self.git_options = generate_options(GitOptions)


class RepoLoadTests(ScannerTestCase):
    def setUp(self):
        self.data_dir = pathlib.Path(__file__).parent / "data"
        super().setUp()

    @mock.patch("pygit2.Repository")
    def test_repo_is_loaded_on_init(self, mock_repo: mock.MagicMock):
        scanner.GitRepoScanner(self.global_options, self.git_options, ".")
        mock_repo.assert_called_once_with(".")

    @mock.patch(
        "tartufo.scanner.GitRepoScanner.filter_submodules", new=mock.MagicMock()
    )
    @mock.patch("pygit2.Repository")
    def test_load_repo_loads_new_repo(self, mock_repo: mock.MagicMock):
        test_scanner = scanner.GitRepoScanner(
            self.global_options, self.git_options, "."
        )
        test_scanner.load_repo("../tartufo")
        mock_repo.assert_has_calls((mock.call("."), mock.call("../tartufo")))

    @mock.patch("pygit2.Repository")
    @mock.patch("tartufo.scanner.GitRepoScanner.filter_submodules")
    def test_load_repo_filters_submodules_when_specified(
        self, mock_filter: mock.MagicMock, mock_repo: mock.MagicMock
    ):
        self.git_options.include_submodules = False
        scanner.GitRepoScanner(self.global_options, self.git_options, ".")
        mock_filter.assert_called_once_with(mock_repo.return_value)

    @mock.patch("pygit2.Repository", new=mock.MagicMock())
    @mock.patch("tartufo.scanner.GitRepoScanner.filter_submodules")
    def test_load_repo_does_not_filter_submodules_when_requested(
        self, mock_filter: mock.MagicMock
    ):
        self.git_options.include_submodules = True
        scanner.GitRepoScanner(self.global_options, self.git_options, ".")
        mock_filter.assert_not_called()

    @mock.patch("pygit2.Repository", new=mock.MagicMock())
    @mock.patch("tartufo.config.load_config_from_path")
    def test_extra_inclusions_get_added(self, mock_load: mock.MagicMock):
        mock_load.return_value = (
            self.data_dir / "pyproject.toml",
            {"include_path_patterns": ("tartufo/", "scripts/")},
        )
        self.global_options.include_path_patterns = ("foo/",)
        test_scanner = scanner.GitRepoScanner(
            self.global_options, self.git_options, str(self.data_dir)
        )
        test_scanner.load_repo("../tartufo")
        self.assertCountEqual(
            test_scanner.included_paths,
            [re.compile("foo/"), re.compile("tartufo/"), re.compile("scripts/")],
        )

    @mock.patch("pygit2.Repository", new=mock.MagicMock())
    @mock.patch("tartufo.config.load_config_from_path")
    def test_extra_exclusions_get_added(self, mock_load: mock.MagicMock):
        mock_load.return_value = (
            self.data_dir / "pyproject.toml",
            {"exclude_path_patterns": ("tests/", r"\.venv/", r".*\.egg-info/")},
        )
        self.global_options.exclude_path_patterns = ("bar/",)
        test_scanner = scanner.GitRepoScanner(
            self.global_options, self.git_options, str(self.data_dir)
        )
        test_scanner.load_repo("../tartufo")
        self.assertCountEqual(
            test_scanner.excluded_paths,
            [
                re.compile("bar/"),
                re.compile("tests/"),
                re.compile(r"\.venv/"),
                re.compile(r".*\.egg-info/"),
            ],
        )

    @mock.patch("pygit2.Repository", new=mock.MagicMock())
    @mock.patch("tartufo.config.load_config_from_path")
    def test_extra_signatures_get_added(self, mock_load: mock.MagicMock):
        mock_load.return_value = (
            self.data_dir / "pyproject.toml",
            {"exclude_signatures": ["foo"]},
        )
        self.global_options.exclude_signatures = ("bar",)
        test_scanner = scanner.GitRepoScanner(
            self.global_options, self.git_options, str(self.data_dir)
        )
        test_scanner.load_repo("../tartufo")
        self.assertCountEqual(test_scanner.excluded_signatures, ["bar", "foo"])


class FilterSubmoduleTests(ScannerTestCase):
    @mock.patch("pygit2.Repository")
    def test_filter_submodules_adds_all_submodule_paths_to_exclusions(
        self, mock_repo: mock.MagicMock
    ):
        class FakeSubmodule:
            path: str

            def __init__(self, path: str):
                self.path = path

        self.git_options.include_submodules = False
        mock_repo.return_value.listall_submodules.return_value = [
            FakeSubmodule("foo"),
            FakeSubmodule("bar"),
        ]
        test_scanner = scanner.GitRepoScanner(
            self.global_options, self.git_options, "."
        )
        self.assertCountEqual(
            test_scanner.excluded_paths, [re.compile("^foo"), re.compile("^bar")]
        )

    @mock.patch("pygit2.Repository")
    def test_filter_submodules_handles_broken_submodules_explicitly(
        self, mock_repo: mock.MagicMock
    ):
        self.git_options.include_submodules = False
        mock_repo.return_value.listall_submodules.return_value.__iter__.side_effect = (
            AttributeError
        )
        with self.assertRaisesRegex(
            TartufoException, "There was an error while parsing submodules"
        ):
            scanner.GitRepoScanner(self.global_options, self.git_options, ".")


class ChunkGeneratorTests(ScannerTestCase):
<<<<<<< HEAD
    @mock.patch("git.Repo")
    def test_single_branch_is_loaded_if_specified(self, mock_repo: mock.MagicMock):
        self.git_options.branch = "foo"
        self.git_options.fetch = True
        self.git_options.is_remote = False
        mock_fetch = mock.MagicMock()
        mock_fetch.return_value = []
        mock_branch = mock.MagicMock()
        mock_branch.name = "foo"
        mock_repo.return_value.branches = [mock_branch]
        mock_repo.return_value.remotes.origin.fetch = mock_fetch
        test_scanner = scanner.GitRepoScanner(
            self.global_options, self.git_options, "."
        )
        for _ in test_scanner.chunks:
            pass
        mock_fetch.assert_called_once_with("foo")

    @mock.patch("git.Repo")
    def test_all_branches_are_loaded_if_specified(self, mock_repo: mock.MagicMock):
        mock_fetch = mock.MagicMock()
        mock_fetch.return_value = []
        mock_repo.return_value.remotes.origin.fetch = mock_fetch
        self.git_options.fetch = True
        self.git_options.is_remote = False
        test_scanner = scanner.GitRepoScanner(
            self.global_options, self.git_options, "."
        )
        for _ in test_scanner.chunks:
            pass
        mock_fetch.assert_called_once_with()
=======
    def setUp(self) -> None:
        self.diff_patcher = mock.patch("tartufo.scanner.GitScanner._iter_diff_index")
        self.repo_patcher = mock.patch("pygit2.Repository")
>>>>>>> 1090d982

        self.mock_iter_diff = self.diff_patcher.start()
        self.mock_repo = self.repo_patcher.start()

<<<<<<< HEAD
    @mock.patch("tartufo.scanner.GitRepoScanner._iter_branch_commits")
    @mock.patch("git.Repo")
    def test_all_local_branches_are_scanned_for_commits(
        self, mock_repo: mock.MagicMock, mock_iter_commits: mock.MagicMock
    ):
        self.git_options.fetch = True
        self.git_options.is_remote = False
        mock_repo.return_value.remotes.origin.fetch.return_value = ["foo", "bar"]
        mock_repo.return_value.branches = ["foo", "bar"]
        test_scanner = scanner.GitRepoScanner(
            self.global_options, self.git_options, "."
        )
        mock_iter_commits.return_value = []
        for _ in test_scanner.chunks:
            pass
        mock_iter_commits.assert_has_calls(
            (
                mock.call(mock_repo.return_value, "foo"),
                mock.call(mock_repo.return_value, "bar"),
            )
        )

    @mock.patch("tartufo.scanner.GitRepoScanner._iter_branch_commits")
    @mock.patch("git.Repo")
    def test_all_remote_branches_are_scanned_for_commits(
        self, mock_repo: mock.MagicMock, mock_iter_commits: mock.MagicMock
    ):
        mock_foo = mock.MagicMock()
        mock_foo.name = "origin/foo"
        mock_bar = mock.MagicMock()
        mock_bar.name = "origin/bar"

        self.git_options.is_remote = True
        mock_repo.return_value.remotes.origin.refs = [mock_foo, mock_bar]
        test_scanner = scanner.GitRepoScanner(
            self.global_options, self.git_options, "."
        )
        mock_iter_commits.return_value = []
        for _ in test_scanner.chunks:
            pass
        mock_iter_commits.assert_has_calls(
            (
                mock.call(mock_repo.return_value, mock_foo),
                mock.call(mock_repo.return_value, mock_bar),
            )
        )

    @mock.patch("tartufo.scanner.GitRepoScanner._iter_branch_commits")
    @mock.patch("git.Repo")
    def test_scan_all_local_branches_fetch_false(
        self, mock_repo: mock.MagicMock, mock_iter_commits: mock.MagicMock
    ):
        self.git_options.fetch = False
        self.git_options.is_remote = False
        mock_repo.return_value.remotes.origin.fetch.return_value = ["foo", "bar"]
        mock_repo.return_value.branches = ["foo", "bar"]
=======
        self.addCleanup(self.diff_patcher.stop)
        self.addCleanup(self.repo_patcher.stop)
        return super().setUp()

    def test_single_branch_is_loaded_if_specified(self):
        self.git_options.branch = "foo"
        mock_branch_foo = mock.MagicMock()
        mock_branch_bar = mock.MagicMock()
        self.mock_repo.return_value.listall_branches.return_value = ["foo", "bar"]
        self.mock_repo.return_value.branches = {
            "foo": mock_branch_foo,
            "bar": mock_branch_bar,
        }
>>>>>>> 1090d982
        test_scanner = scanner.GitRepoScanner(
            self.global_options, self.git_options, "."
        )

        self.mock_iter_diff.return_value = []
        for _ in test_scanner.chunks:
            pass
        self.mock_repo.return_value.walk.assert_called_once_with(
            mock_branch_foo.resolve().target, pygit2.GIT_SORT_TOPOLOGICAL
        )

    def test_all_branches_are_scanned_for_commits(self):
        mock_branch_foo = mock.MagicMock()
        mock_branch_bar = mock.MagicMock()
        self.mock_repo.return_value.listall_branches.return_value = ["foo", "bar"]
        self.mock_repo.return_value.branches = {
            "foo": mock_branch_foo,
            "bar": mock_branch_bar,
        }
        test_scanner = scanner.GitRepoScanner(
            self.global_options, self.git_options, "."
        )

<<<<<<< HEAD
    @mock.patch("tartufo.scanner.GitRepoScanner._iter_branch_commits")
    @mock.patch("git.Repo")
    def test_scan_single_remote_branch(
        self, mock_repo: mock.MagicMock, mock_iter_commits: mock.MagicMock
    ):
        self.git_options.is_remote = True
        self.git_options.branch = "bar"
        mock_foo = mock.MagicMock()
        mock_foo.name = "origin/foo"
        mock_bar = mock.MagicMock()
        mock_bar.name = "origin/bar"
        mock_repo.return_value.remotes.origin.refs = [mock_foo, mock_bar]
        test_scanner = scanner.GitRepoScanner(
            self.global_options, self.git_options, "."
        )
        mock_iter_commits.return_value = []
        for _ in test_scanner.chunks:
            pass
        mock_repo.return_value.remotes.branches.assert_not_called()
        mock_iter_commits.assert_has_calls(
            (mock.call(mock_repo.return_value, mock_bar),)
        )

    @mock.patch("tartufo.scanner.GitRepoScanner._iter_branch_commits")
    @mock.patch("git.Repo")
    def test_scan_single_local_branch_throws_exception_when_branch_not_found(
        self, mock_repo: mock.MagicMock, mock_iter_commits: mock.MagicMock
    ):
        self.git_options.fetch = True
        self.git_options.is_remote = False
        self.git_options.branch = "not-found"
        self.global_options.entropy = True
        mock_foo = mock.MagicMock()
        mock_foo.name = "foo"
        mock_bar = mock.MagicMock()
        mock_bar.name = "bar"
        mock_repo.return_value.remotes.origin.fetch.return_value = ["foo", "bar"]
        mock_repo.return_value.branches = [mock_foo, mock_bar]
=======
        mock_commit_1 = mock.MagicMock()
        mock_commit_1.parents = None
        mock_commit_2 = mock.MagicMock()
        mock_commit_2.parents = [mock_commit_1]
        mock_commit_3 = mock.MagicMock()
        mock_commit_3.parents = [mock_commit_2]
>>>>>>> 1090d982

        self.mock_repo.return_value.walk.return_value = [
            mock_commit_3,
            mock_commit_2,
            mock_commit_1,
        ]

<<<<<<< HEAD
    @mock.patch("tartufo.scanner.GitRepoScanner._iter_branch_commits")
    @mock.patch("git.Repo")
    def test_scan_single_remote_branch_throws_exception_when_branch_not_found(
        self, mock_repo: mock.MagicMock, mock_iter_commits: mock.MagicMock
    ):
        self.git_options.is_remote = True
        self.git_options.branch = "not-found"
        self.global_options.entropy = True
        mock_foo = mock.MagicMock()
        mock_foo.name = "foo"
        mock_bar = mock.MagicMock()
        mock_bar.name = "bar"
        mock_repo.return_value.remotes.origin.refs = [mock_foo, mock_bar]

        test_scanner = scanner.GitRepoScanner(
            self.global_options, self.git_options, "."
        )
        mock_iter_commits.return_value = []
        self.assertRaises(types.BranchNotFoundException, test_scanner.scan)

    @mock.patch("tartufo.scanner.GitRepoScanner._iter_branch_commits")
    @mock.patch("git.Repo")
    def test_scan_single_branch_fetch_true(
        self, mock_repo: mock.MagicMock, mock_iter_commits: mock.MagicMock
    ):
        self.git_options.fetch = True
        self.git_options.is_remote = False
        self.git_options.branch = "bar"
        mock_foo = mock.MagicMock()
        mock_foo.name = "foo"
        mock_bar = mock.MagicMock()
        mock_bar.name = "bar"
        mock_repo.return_value.remotes.origin.fetch.return_value = ["foo", "bar"]
        mock_repo.return_value.branches = [mock_foo, mock_bar]
        test_scanner = scanner.GitRepoScanner(
            self.global_options, self.git_options, "."
        )
        mock_iter_commits.return_value = []
=======
        self.mock_iter_diff.return_value = []
>>>>>>> 1090d982
        for _ in test_scanner.chunks:
            pass

        self.mock_repo.return_value.walk.assert_has_calls(
            (
                mock.call(
                    mock_branch_foo.resolve().target, pygit2.GIT_SORT_TOPOLOGICAL
                ),
                mock.call(
                    mock_branch_bar.resolve().target, pygit2.GIT_SORT_TOPOLOGICAL
                ),
            )
        )

<<<<<<< HEAD
    @mock.patch("tartufo.scanner.GitRepoScanner._iter_branch_commits")
    @mock.patch("tartufo.scanner.GitRepoScanner._iter_diff_index")
    @mock.patch("git.Repo")
    def test_all_commits_are_scanned_for_files(
        self,
        mock_repo: mock.MagicMock,
        mock_iter_diff_index: mock.MagicMock,
        mock_iter_commits: mock.MagicMock,
    ):
        self.git_options.fetch = True
        self.git_options.is_remote = False
        mock_repo.return_value.remotes.origin.fetch.return_value = ["foo"]
        mock_repo.return_value.branches = ["foo"]
=======
    def test_all_commits_are_scanned_for_files(self):
        self.mock_repo.return_value.branches = {"foo": mock.MagicMock()}
>>>>>>> 1090d982
        test_scanner = scanner.GitRepoScanner(
            self.global_options, self.git_options, "."
        )
        mock_commit_1 = mock.MagicMock(name="commit1")
        mock_commit_1.parents = None
        mock_commit_2 = mock.MagicMock(name="commit2")
        mock_commit_2.parents = [mock_commit_1]
        mock_commit_3 = mock.MagicMock(name="commit3")
        mock_commit_3.parents = [mock_commit_2]
        self.mock_repo.return_value.walk.return_value = [
            mock_commit_3,
            mock_commit_2,
            mock_commit_1,
        ]
        self.mock_iter_diff.return_value = []
        for _ in test_scanner.chunks:
            pass
        self.mock_repo.return_value.diff.assert_has_calls(
            (
                mock.call(mock_commit_2, mock_commit_3),
                mock.call().find_similar(),
                mock.call(mock_commit_1, mock_commit_2),
                mock.call().find_similar(),
            )
        )
        self.mock_iter_diff.assert_has_calls(
            (
                mock.call(
                    self.mock_repo.return_value.diff(mock_commit_3, mock_commit_2),
                ),
                mock.call(
                    self.mock_repo.return_value.diff(mock_commit_2, mock_commit_1),
                ),
                mock.call(
                    self.mock_repo.return_value.revparse_single().tree.diff_to_tree(),
                ),
            )
        )

    @mock.patch("tartufo.util.extract_commit_metadata")
    def test_all_files_are_yielded_as_chunks(
        self,
        mock_extract: mock.MagicMock,
    ):
<<<<<<< HEAD
        self.git_options.fetch = True
        self.git_options.is_remote = False
        mock_repo.return_value.remotes.origin.fetch.return_value = ["foo"]
        mock_repo.return_value.branches = ["foo"]
=======
        self.mock_repo.return_value.branches = {"foo": mock.MagicMock()}
>>>>>>> 1090d982
        test_scanner = scanner.GitRepoScanner(
            self.global_options, self.git_options, "."
        )
        mock_commit_1 = mock.MagicMock()
        mock_commit_1.parents = None
        mock_commit_2 = mock.MagicMock()
        mock_commit_2.parents = [mock_commit_1]
        self.mock_repo.return_value.walk.return_value = [
            mock_commit_2,
            mock_commit_1,
        ]
        self.mock_iter_diff.return_value = [("foo", "bar.py"), ("baz", "blah.py")]
        chunks = list(test_scanner.chunks)

        # These get duplicated in this test, because `_iter_diff` is called
        # both in the normal branch/commit iteration, and then once more afterward
        # to capture the first commit on the branch
        self.assertEqual(
            chunks,
            [
                types.Chunk("foo", "bar.py", mock_extract.return_value),
                types.Chunk("baz", "blah.py", mock_extract.return_value),
                types.Chunk("foo", "bar.py", mock_extract.return_value),
                types.Chunk("baz", "blah.py", mock_extract.return_value),
            ],
        )

    def test_error_is_raised_when_specified_branch_is_not_found(self):
        self.git_options.branch = "foo"
        self.mock_repo.return_value.branches = {}

        test_scanner = scanner.GitRepoScanner(
            self.global_options, self.git_options, "."
        )
        with self.assertRaisesRegex(
            types.BranchNotFoundException, "Branch foo was not found."
        ):
            for _ in test_scanner.chunks:
                pass

    def test_head_is_scanned_when_no_local_branches_are_found(self):
        self.mock_repo.return_value.listall_branches.return_value = []
        self.mock_iter_diff.return_value = []
        self.mock_repo.return_value.head.target = "commit-hash"
        mock_head = mock.MagicMock(spec=pygit2.Commit)
        self.mock_repo.return_value.get.return_value = mock_head

        test_scanner = scanner.GitRepoScanner(
            self.global_options, self.git_options, "."
        )

        for _ in test_scanner.chunks:
            pass

        # This is all the stuff that happens for yielding the "first commit".
        self.mock_repo.return_value.get.assert_called_once_with("commit-hash")
        revparse = self.mock_repo.return_value.revparse_single
        revparse.assert_called_once_with(mock_head.hex)
        tree = revparse.return_value.tree.diff_to_tree
        tree.assert_called_once_with(swap=True)
        self.mock_iter_diff.assert_called_with(tree.return_value)


class IterDiffIndexTests(ScannerTestCase):
    @mock.patch("pygit2.Repository", new=mock.MagicMock())
    def test_binary_files_are_skipped(self):
        mock_diff = mock.MagicMock()
        mock_diff.delta.is_binary = True
        test_scanner = scanner.GitRepoScanner(
            self.global_options, self.git_options, "."
        )
        diffs = list(test_scanner._iter_diff_index([mock_diff]))
        self.assertEqual(diffs, [])

    @mock.patch("pygit2.Repository", new=mock.MagicMock())
    @mock.patch("tartufo.scanner.ScannerBase.should_scan")
    def test_excluded_files_are_not_scanned(self, mock_should: mock.MagicMock):
        mock_should.return_value = False
        mock_diff = mock.MagicMock()
        mock_diff.delta.is_binary = False
        test_scanner = scanner.GitRepoScanner(
            self.global_options, self.git_options, "."
        )
        diffs = list(test_scanner._iter_diff_index([mock_diff]))
        self.assertEqual(diffs, [])
        mock_should.assert_called_once()

    @mock.patch("pygit2.Repository", new=mock.MagicMock())
    @mock.patch(
        "tartufo.scanner.GitScanner.header_length",
        mock.MagicMock(side_effect=[52, 52, 0]),
    )
    @mock.patch("tartufo.scanner.ScannerBase.should_scan")
    def test_all_files_are_yielded(self, mock_should: mock.MagicMock):
        mock_should.return_value = True
        mock_diff_1 = mock.MagicMock()
        mock_diff_1.delta.is_binary = False
        mock_diff_1.text = (
            "meta_line_1\nmeta_line_2\nmeta_line_3\n+++ meta_line_4\n+ Ford Prefect"
        )
        mock_diff_1.delta.new_file.path = "/foo"
        mock_diff_2 = mock.MagicMock()
        mock_diff_2.delta.is_binary = False
        mock_diff_2.text = (
            "meta_line_1\nmeta_line_2\nmeta_line_3\n+++ meta_line_4\n- Marvin"
        )
        mock_diff_2.delta.new_file.path = "/bar"
        mock_diff_3 = mock.MagicMock()
        mock_diff_3.delta.is_binary = False
        mock_diff_3.text = (
            "meta_line_1\nsimilarity index 100%\nrename from file1\nrename to file1"
        )
        mock_diff_3.delta.new_file.path = "/bar"
        test_scanner = scanner.GitRepoScanner(
            self.global_options, self.git_options, "."
        )
        diffs = list(test_scanner._iter_diff_index([mock_diff_1, mock_diff_2]))
        self.assertEqual(
            diffs,
            [
                ("+ Ford Prefect", "/foo"),
                ("- Marvin", "/bar"),
            ],
        )


class HeaderLineCountTests(ScannerTestCase):
    def test_detects_there_are_four_header_lines(self):
        diff = "meta_line_1\nmeta_line_2\nmeta_line_3\n+++ meta_line_4\n+ Ford Prefect"
        test_scanner = scanner.GitRepoScanner(
            self.global_options, self.git_options, "."
        )
        actual_diff_header_length = test_scanner.header_length(diff)
        self.assertEqual(52, actual_diff_header_length)

    def test_detects_there_are_five_header_lines(self):
        diff = "meta_line_1\nmeta_line_2\nmeta_line_3\nmeta_line_4\n+++ meta_line_4\n+ Ford Prefect"
        test_scanner = scanner.GitRepoScanner(
            self.global_options, self.git_options, "."
        )
        actual_diff_header_length = test_scanner.header_length(diff)
        self.assertEqual(64, actual_diff_header_length)

    def test_returns_entire_header_length_when_no_header_match(self):
        diff = "meta_line_1\nmeta_line_2\nmeta_line_3\nmeta_line_4\nmeta_line_4\n+ Ford Prefect"
        test_scanner = scanner.GitRepoScanner(
            self.global_options, self.git_options, "."
        )
        actual_diff_header_length = test_scanner.header_length(diff)
        self.assertEqual(len(diff), actual_diff_header_length)


class ScanFilenameTests(ScannerTestCase):
    @mock.patch("tartufo.scanner.GitScanner.header_length")
    def test_scan_filename_disabled(self, mock_header_length):
        mock_diff = mock.MagicMock()
        mock_diff.delta.is_binary = False
        mock_diff.text = "meta_line_1\nmeta_line_2\nmeta_line_3\nmeta_line_4\nmeta_line_4\n+ Ford Prefect"
        self.global_options.scan_filenames = False
        test_scanner = scanner.GitRepoScanner(
            self.global_options, self.git_options, "."
        )

        for _ in test_scanner._iter_diff_index([mock_diff]):
            pass

        mock_header_length.assert_called_once_with(mock_diff.text)

    @mock.patch("tartufo.scanner.GitScanner.header_length")
    def test_scan_filename_enabled(self, mock_header_length):
        mock_diff = mock.MagicMock()
        mock_diff.delta.is_binary = False
        mock_diff.text = "meta_line_1\nmeta_line_2\nmeta_line_3\nmeta_line_4\nmeta_line_4\n+ Ford Prefect"
        self.global_options.scan_filenames = True
        test_scanner = scanner.GitRepoScanner(
            self.global_options, self.git_options, "."
        )

        for _ in test_scanner._iter_diff_index([mock_diff]):
            pass

        mock_header_length.assert_not_called()


class ExcludedSignaturesTests(ScannerTestCase):
    def test_old_style_signatures_are_processed(self):
        self.global_options.exclude_signatures = ["bar/"]
        test_scanner = scanner.GitRepoScanner(
            self.global_options, self.git_options, "."
        )
        self.assertEqual(test_scanner.excluded_signatures, ("bar/",))

    def test_new_style_signatures_are_processed(self):
        self.global_options.exclude_signatures = [
            {"signature": "bar/", "reason": "path pattern"}
        ]
        test_scanner = scanner.GitRepoScanner(
            self.global_options, self.git_options, "."
        )
        self.assertEqual(test_scanner.excluded_signatures, ("bar/",))

    def test_error_is_not_raised_when_two_styles_signatures_are_configured(self):
        self.global_options.exclude_signatures = [
            "foo/",
            {"signature": "bar/", "reason": "path pattern"},
        ]
        test_scanner = scanner.GitRepoScanner(
            self.global_options, self.git_options, "."
        )
        self.assertCountEqual(test_scanner.excluded_signatures, ("foo/", "bar/"))


class IncludedPathsTests(ScannerTestCase):
    def test_old_style_included_paths_are_processed(self):
        self.global_options.include_path_patterns = ["bar/"]
        test_scanner = scanner.GitRepoScanner(
            self.global_options, self.git_options, "."
        )
        self.assertEqual(test_scanner.included_paths, [re.compile("bar/")])

    def test_new_style_included_paths_are_processed(self):
        self.global_options.include_path_patterns = [
            {"path-pattern": "bar/", "reason": "path pattern"}
        ]
        test_scanner = scanner.GitRepoScanner(
            self.global_options, self.git_options, "."
        )
        self.assertEqual(test_scanner.included_paths, [re.compile("bar/")])

    def test_error_is_not_raised_when_two_styles_included_paths_are_configured(self):
        self.global_options.include_path_patterns = [
            "foo/",
            {"path-pattern": "bar/", "reason": "path pattern"},
        ]
        test_scanner = scanner.GitRepoScanner(
            self.global_options, self.git_options, "."
        )
        self.assertCountEqual(
            test_scanner.included_paths, [re.compile("foo/"), re.compile("bar/")]
        )


class ExcludedPathsTests(ScannerTestCase):
    def test_old_style_excluded_paths_are_processed(self):
        self.global_options.exclude_path_patterns = ["bar/"]
        test_scanner = scanner.GitRepoScanner(
            self.global_options, self.git_options, "."
        )
        self.assertEqual(test_scanner.excluded_paths, [re.compile("bar/")])

    def test_new_style_excluded_paths_are_processed(self):
        self.global_options.exclude_path_patterns = [
            {"path-pattern": "bar/", "reason": "path pattern"}
        ]
        test_scanner = scanner.GitRepoScanner(
            self.global_options, self.git_options, "."
        )
        self.assertEqual(test_scanner.excluded_paths, [re.compile("bar/")])

    @mock.patch("tartufo.scanner.GitScanner.filter_submodules", mock.MagicMock())
    def test_error_is_not_raised_when_two_styles_excluded_paths_are_configured(self):
        self.global_options.exclude_path_patterns = [
            "foo/",
            {"path-pattern": "bar/", "reason": "path pattern"},
        ]
        test_scanner = scanner.GitRepoScanner(
            self.global_options, self.git_options, "."
        )
        self.assertCountEqual(
            test_scanner.excluded_paths, [re.compile("foo/"), re.compile("bar/")]
        )


if __name__ == "__main__":
    unittest.main()<|MERGE_RESOLUTION|>--- conflicted
+++ resolved
@@ -148,105 +148,13 @@
 
 
 class ChunkGeneratorTests(ScannerTestCase):
-<<<<<<< HEAD
-    @mock.patch("git.Repo")
-    def test_single_branch_is_loaded_if_specified(self, mock_repo: mock.MagicMock):
-        self.git_options.branch = "foo"
-        self.git_options.fetch = True
-        self.git_options.is_remote = False
-        mock_fetch = mock.MagicMock()
-        mock_fetch.return_value = []
-        mock_branch = mock.MagicMock()
-        mock_branch.name = "foo"
-        mock_repo.return_value.branches = [mock_branch]
-        mock_repo.return_value.remotes.origin.fetch = mock_fetch
-        test_scanner = scanner.GitRepoScanner(
-            self.global_options, self.git_options, "."
-        )
-        for _ in test_scanner.chunks:
-            pass
-        mock_fetch.assert_called_once_with("foo")
-
-    @mock.patch("git.Repo")
-    def test_all_branches_are_loaded_if_specified(self, mock_repo: mock.MagicMock):
-        mock_fetch = mock.MagicMock()
-        mock_fetch.return_value = []
-        mock_repo.return_value.remotes.origin.fetch = mock_fetch
-        self.git_options.fetch = True
-        self.git_options.is_remote = False
-        test_scanner = scanner.GitRepoScanner(
-            self.global_options, self.git_options, "."
-        )
-        for _ in test_scanner.chunks:
-            pass
-        mock_fetch.assert_called_once_with()
-=======
     def setUp(self) -> None:
         self.diff_patcher = mock.patch("tartufo.scanner.GitScanner._iter_diff_index")
         self.repo_patcher = mock.patch("pygit2.Repository")
->>>>>>> 1090d982
 
         self.mock_iter_diff = self.diff_patcher.start()
         self.mock_repo = self.repo_patcher.start()
 
-<<<<<<< HEAD
-    @mock.patch("tartufo.scanner.GitRepoScanner._iter_branch_commits")
-    @mock.patch("git.Repo")
-    def test_all_local_branches_are_scanned_for_commits(
-        self, mock_repo: mock.MagicMock, mock_iter_commits: mock.MagicMock
-    ):
-        self.git_options.fetch = True
-        self.git_options.is_remote = False
-        mock_repo.return_value.remotes.origin.fetch.return_value = ["foo", "bar"]
-        mock_repo.return_value.branches = ["foo", "bar"]
-        test_scanner = scanner.GitRepoScanner(
-            self.global_options, self.git_options, "."
-        )
-        mock_iter_commits.return_value = []
-        for _ in test_scanner.chunks:
-            pass
-        mock_iter_commits.assert_has_calls(
-            (
-                mock.call(mock_repo.return_value, "foo"),
-                mock.call(mock_repo.return_value, "bar"),
-            )
-        )
-
-    @mock.patch("tartufo.scanner.GitRepoScanner._iter_branch_commits")
-    @mock.patch("git.Repo")
-    def test_all_remote_branches_are_scanned_for_commits(
-        self, mock_repo: mock.MagicMock, mock_iter_commits: mock.MagicMock
-    ):
-        mock_foo = mock.MagicMock()
-        mock_foo.name = "origin/foo"
-        mock_bar = mock.MagicMock()
-        mock_bar.name = "origin/bar"
-
-        self.git_options.is_remote = True
-        mock_repo.return_value.remotes.origin.refs = [mock_foo, mock_bar]
-        test_scanner = scanner.GitRepoScanner(
-            self.global_options, self.git_options, "."
-        )
-        mock_iter_commits.return_value = []
-        for _ in test_scanner.chunks:
-            pass
-        mock_iter_commits.assert_has_calls(
-            (
-                mock.call(mock_repo.return_value, mock_foo),
-                mock.call(mock_repo.return_value, mock_bar),
-            )
-        )
-
-    @mock.patch("tartufo.scanner.GitRepoScanner._iter_branch_commits")
-    @mock.patch("git.Repo")
-    def test_scan_all_local_branches_fetch_false(
-        self, mock_repo: mock.MagicMock, mock_iter_commits: mock.MagicMock
-    ):
-        self.git_options.fetch = False
-        self.git_options.is_remote = False
-        mock_repo.return_value.remotes.origin.fetch.return_value = ["foo", "bar"]
-        mock_repo.return_value.branches = ["foo", "bar"]
-=======
         self.addCleanup(self.diff_patcher.stop)
         self.addCleanup(self.repo_patcher.stop)
         return super().setUp()
@@ -260,7 +168,6 @@
             "foo": mock_branch_foo,
             "bar": mock_branch_bar,
         }
->>>>>>> 1090d982
         test_scanner = scanner.GitRepoScanner(
             self.global_options, self.git_options, "."
         )
@@ -284,53 +191,12 @@
             self.global_options, self.git_options, "."
         )
 
-<<<<<<< HEAD
-    @mock.patch("tartufo.scanner.GitRepoScanner._iter_branch_commits")
-    @mock.patch("git.Repo")
-    def test_scan_single_remote_branch(
-        self, mock_repo: mock.MagicMock, mock_iter_commits: mock.MagicMock
-    ):
-        self.git_options.is_remote = True
-        self.git_options.branch = "bar"
-        mock_foo = mock.MagicMock()
-        mock_foo.name = "origin/foo"
-        mock_bar = mock.MagicMock()
-        mock_bar.name = "origin/bar"
-        mock_repo.return_value.remotes.origin.refs = [mock_foo, mock_bar]
-        test_scanner = scanner.GitRepoScanner(
-            self.global_options, self.git_options, "."
-        )
-        mock_iter_commits.return_value = []
-        for _ in test_scanner.chunks:
-            pass
-        mock_repo.return_value.remotes.branches.assert_not_called()
-        mock_iter_commits.assert_has_calls(
-            (mock.call(mock_repo.return_value, mock_bar),)
-        )
-
-    @mock.patch("tartufo.scanner.GitRepoScanner._iter_branch_commits")
-    @mock.patch("git.Repo")
-    def test_scan_single_local_branch_throws_exception_when_branch_not_found(
-        self, mock_repo: mock.MagicMock, mock_iter_commits: mock.MagicMock
-    ):
-        self.git_options.fetch = True
-        self.git_options.is_remote = False
-        self.git_options.branch = "not-found"
-        self.global_options.entropy = True
-        mock_foo = mock.MagicMock()
-        mock_foo.name = "foo"
-        mock_bar = mock.MagicMock()
-        mock_bar.name = "bar"
-        mock_repo.return_value.remotes.origin.fetch.return_value = ["foo", "bar"]
-        mock_repo.return_value.branches = [mock_foo, mock_bar]
-=======
         mock_commit_1 = mock.MagicMock()
         mock_commit_1.parents = None
         mock_commit_2 = mock.MagicMock()
         mock_commit_2.parents = [mock_commit_1]
         mock_commit_3 = mock.MagicMock()
         mock_commit_3.parents = [mock_commit_2]
->>>>>>> 1090d982
 
         self.mock_repo.return_value.walk.return_value = [
             mock_commit_3,
@@ -338,48 +204,7 @@
             mock_commit_1,
         ]
 
-<<<<<<< HEAD
-    @mock.patch("tartufo.scanner.GitRepoScanner._iter_branch_commits")
-    @mock.patch("git.Repo")
-    def test_scan_single_remote_branch_throws_exception_when_branch_not_found(
-        self, mock_repo: mock.MagicMock, mock_iter_commits: mock.MagicMock
-    ):
-        self.git_options.is_remote = True
-        self.git_options.branch = "not-found"
-        self.global_options.entropy = True
-        mock_foo = mock.MagicMock()
-        mock_foo.name = "foo"
-        mock_bar = mock.MagicMock()
-        mock_bar.name = "bar"
-        mock_repo.return_value.remotes.origin.refs = [mock_foo, mock_bar]
-
-        test_scanner = scanner.GitRepoScanner(
-            self.global_options, self.git_options, "."
-        )
-        mock_iter_commits.return_value = []
-        self.assertRaises(types.BranchNotFoundException, test_scanner.scan)
-
-    @mock.patch("tartufo.scanner.GitRepoScanner._iter_branch_commits")
-    @mock.patch("git.Repo")
-    def test_scan_single_branch_fetch_true(
-        self, mock_repo: mock.MagicMock, mock_iter_commits: mock.MagicMock
-    ):
-        self.git_options.fetch = True
-        self.git_options.is_remote = False
-        self.git_options.branch = "bar"
-        mock_foo = mock.MagicMock()
-        mock_foo.name = "foo"
-        mock_bar = mock.MagicMock()
-        mock_bar.name = "bar"
-        mock_repo.return_value.remotes.origin.fetch.return_value = ["foo", "bar"]
-        mock_repo.return_value.branches = [mock_foo, mock_bar]
-        test_scanner = scanner.GitRepoScanner(
-            self.global_options, self.git_options, "."
-        )
-        mock_iter_commits.return_value = []
-=======
         self.mock_iter_diff.return_value = []
->>>>>>> 1090d982
         for _ in test_scanner.chunks:
             pass
 
@@ -394,24 +219,8 @@
             )
         )
 
-<<<<<<< HEAD
-    @mock.patch("tartufo.scanner.GitRepoScanner._iter_branch_commits")
-    @mock.patch("tartufo.scanner.GitRepoScanner._iter_diff_index")
-    @mock.patch("git.Repo")
-    def test_all_commits_are_scanned_for_files(
-        self,
-        mock_repo: mock.MagicMock,
-        mock_iter_diff_index: mock.MagicMock,
-        mock_iter_commits: mock.MagicMock,
-    ):
-        self.git_options.fetch = True
-        self.git_options.is_remote = False
-        mock_repo.return_value.remotes.origin.fetch.return_value = ["foo"]
-        mock_repo.return_value.branches = ["foo"]
-=======
     def test_all_commits_are_scanned_for_files(self):
         self.mock_repo.return_value.branches = {"foo": mock.MagicMock()}
->>>>>>> 1090d982
         test_scanner = scanner.GitRepoScanner(
             self.global_options, self.git_options, "."
         )
@@ -456,14 +265,7 @@
         self,
         mock_extract: mock.MagicMock,
     ):
-<<<<<<< HEAD
-        self.git_options.fetch = True
-        self.git_options.is_remote = False
-        mock_repo.return_value.remotes.origin.fetch.return_value = ["foo"]
-        mock_repo.return_value.branches = ["foo"]
-=======
         self.mock_repo.return_value.branches = {"foo": mock.MagicMock()}
->>>>>>> 1090d982
         test_scanner = scanner.GitRepoScanner(
             self.global_options, self.git_options, "."
         )
