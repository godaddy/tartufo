vX.Y.Z - TBD
-------------------------

Features: 

* #42 - Report output on clean or successful scan. Add new `-q/--quiet` option to suppress output
* #43 - Report out of the list of exclusions. Add new `-v/--verbose` option to print exclusions
<<<<<<< HEAD
* Updated BFG refs from 1.13.0 to 1.13.2
=======
* #159 - Switched our primary development branch from `master` -> `main`
>>>>>>> 485c3183


v2.2.1 - 02 December 2020
-------------------------

Bugfixes:

* Rev build and release versions to match

v2.2.0 - 02 December 2020
-------------------------

Features:

* #119 - Added a new `--fetch`/`--no-fetch` option for local scans, controlling
  whether the local clone is refreshed before scan. (Thanks @jgowdy!)
* #125 - Implement CODEOWNERS and auto-assignment to maintainers on PRs

Bugfixes:

* #115 - Strange behavior can manifest with invalid sub-commands
* #117 - Ignore whitespace-only lines in exclusion files
* #118 - Local scans fetch remote origin
* #121 - Match rules specified with --git-rules-repo were not included in scans
* #140 - Ensure a valid output folder name in Windows

Other changes:

* #95 - Run CI across Linux, Windows, and MacOS
* #130 - Added references to Tartufo GoogleGroups mailing list to docs
* Fixed testing in Pypy3 and explicitly added Python 3.9 support
* #134 - Documented the release process
* #143 - Updated GitHub Action hashes to newest rev to address https://github.blog/changelog/2020-10-01-github-actions-deprecating-set-env-and-add-path-commands/ where possible

v2.0.1 - 09 October 2020
------------------------

* Fix the Docker build & deploy

v2.0.0 - 09 October 2020
------------------------

* #74, #75 - Rewrote and refreshed the documentation for the new 2.0 usage (via
  #111)

v2.0.0a2 - 05 October 2020
--------------------------

This bugfix release is to take care of a handful of issues discovered during the
initial alpha release for 2.0.

* #68 - Added consistent documentation through the codebase for classes,
  methods, and all other API elements (via #92)
* #90 - Presenting a friendlier error message when there is an error interacting
  with git (via #93)
* #94 - Fix tests that were failing on MacOS (via #97)
* #86 - Treat `tartufo.toml` preferentially over `pyproject.toml` when loading
  config (via #101)
* #91 - Load config from scanned repositories. This functionality previously
  existed in 1.x, but was missed during the rebuild for v2.0. This also resulted
  in a bit of an overall rewrite of config file discovery to eliminate some
  duplicated logic. (via #103)

v2.0.0a1 - 18 November 2020
---------------------------

This is a whole brand new tartufo! It's been entirely restructured, rewritten,
retested, rebuilt, and remade! It's now more extensible, readable, testable,
and usable.

New features include:

* #2 - Verified/approved exclusions are now handled by way of hash signatures.
  * These hashes are created on a combination of the matched string and filename
  where the match was found. They are generated using the `BLAKE2` hashing
  algorithm. (via #61)
* #7 - A working directory can now be specified to clone to when scanning a
  remote repository. (via #81)
* #11 - Removed the `--cleanup` option and added a `--output-dir` in its place.
  Issues are now written to disk only when specifically requested by providing
  an output directory. (via #82)
* #39 - The functionality is now split into sub-commands (via #78) Available
  sub-commands are, for now:
  * pre-commit
  * scan-local-repo
  * scan-remote-repo
* The entire library has been refactored and nearly all logic has been put
  into its most appropriate place. It should now be possible to use this whole
  tool as a library, and not just a CLI application. (via #29, #65, #67, #70)

Bug fixes include:

* #55 - The tests no longer iterate over this repository's history; everything
  has been sufficiently split out to make it more testable without needing to
  look at an actual git history. (via #70)
* #72 - Specifying a non-git path no longer causes an error (via #80)

Other changes:

* Issues found during the scan are now represented by a class, instead of some
  amorphous dictionary (via #29)
  * Further, since a single `Issue` is instantiated per match, the output key
  for the matches has changed from `strings_found` to `matched_string`.
* #25 - Set up full documentation on Read The Docs (via #38)
* #30 - Support for Python 2 has been dropped (via #31)
* #58 - CI is now handled by GitHub Actions (via #59)

v1.1.2 - 21 April 2020
----------------------

* #48 (Backport of #45 & #46)
  * Documented Docker usage
  * Small fixes to Docker to allow SSH clones and avoid scanning tartufo itself
* Docs have been backported from the `master` branch.

v1.1.1 - 13 December 2019
-------------------------

* Fix the docs and pre-commit hook to use hyphens in CLI arguments, as opposed
  to underscores.

v1.1.0 - 27 November 2019
-------------------------

* Support reading config from `tartufo.toml` for non-Python projects
* #17 - A separate repository can be used for storing rules files
* #18 - Read the `pyproject.toml` or `tartufo.toml` from the repo being scanned

v1.0.2 - 19 November 2019
-------------------------

This release is essentially the same as the v1.0.0 release, but with a new number.
Unfortunately, we had historical releases versioned as v1.0.0 and v1.0.1. Due to
limitations in PyPI (https://pypi.org/help/#file-name-reuse), even if a previous
release has been deleted, the version number may not be reused.

v1.0.0 - 19 November 2019
-------------------------

Version 1.0.0! Initial stable release!

* Finished the "hard fork" process, so that our project is now independent of `truffleHog`.
* #13 - Tests are now split into multiple files/classes
* #14 - `tartufo` is now configurable via `pyproject.toml`
* #15 - Code is fully type annotated
* #16 - Fully fleshed out "Community Health" files
* #20 - Code is now fully formatted by `black`

v0.0.2 - 23 October 2019
------------------------

Automated Docker builds!

* Docker images are built and pushed automatically to https://hub.docker.com/r/godaddy/tartufo
* The version of these images has been synchronized with the Python version via the VERSION file
* Gave the Python package a more verbose long description for PyPi, straight from the README.

v0.0.1 - 23 October 2019
------------------------

This is the first public release of `tartufo`, which has been forked off from `truffleHog`.

The primary new features/bugfixes include:

* Renamed everything to `tartufo`
* #1 - Additive whitelist/blacklist support
* #4 - `--pre_commit` support
* #6 - Documented the `--cleanup` switch which cleans up files in `/tmp`
* #10 - Running `tartufo` with no arguments would produce an error
* Added support for https://pre-commit.com/ style hooks<|MERGE_RESOLUTION|>--- conflicted
+++ resolved
@@ -5,11 +5,8 @@
 
 * #42 - Report output on clean or successful scan. Add new `-q/--quiet` option to suppress output
 * #43 - Report out of the list of exclusions. Add new `-v/--verbose` option to print exclusions
-<<<<<<< HEAD
+* #159 - Switched our primary development branch from `master` -> `main`
 * Updated BFG refs from 1.13.0 to 1.13.2
-=======
-* #159 - Switched our primary development branch from `master` -> `main`
->>>>>>> 485c3183
 
 
 v2.2.1 - 02 December 2020
