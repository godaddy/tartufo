vX.X.X - Mar 3 2023
--------------------

Features:
* [#455](https://github.com/godaddy/tartufo/pull/455) - Update documentation to fix incorrect wording
<<<<<<< HEAD
* [#458](https://github.com/godaddy/tartufo/pull/458) - Adds `--exclude-regex-patterns` to allow for regex-based exclusions
=======
* [#479](https://github.com/godaddy/tartufo/pull/479) - Remove upward traversal logic for config discovery

Bug fixes:
* [#467](https://github.com/godaddy/tartufo/issues/467) - Multiple fixes to configuration
  file processing:
  - If multiple configuration files were specified, only the last was processed
    and no error or warning was generated. Now files are processed in order.
  - When multiple configuration files are specified, list-valued parameters are
    concatenated and single-valued parameters are overwritten by the last file
    that defines them.
  - Configuration files located in the target of a `scan-folder` operation were
    ignored; now they are located and processed in the same manner as for a
    `scan-local-repo` or `scan-remote-repo` operation.
>>>>>>> 814d1b81

v4.0.1 - Mar 1 2023
--------------------

Features:
* [#448](https://github.com/godaddy/tartufo/pull/448) - Update `GitPython` to `3.1.30` following [CVE-2022-24439](https://github.com/advisories/GHSA-hcpj-qp55-gfph)
* [#449](https://github.com/godaddy/tartufo/pull/449) - Update documentation to remove deprecated config items.

v4.0.0 - Jan 17 2023
--------------------

Features:
* [#433](https://github.com/godaddy/tartufo/pull/433) - Dropped support for deprecated flags rules, b64, hex 
  and corresponding code around deprecated options. Removed support for old signatures which generated with +/- 
  chars in git diff.

* [#411](https://github.com/godaddy/tartufo/pull/411) - Drop support for python 3.6.
  This version reached end of life several years ago, and end of security support at
  the end of 2021. Users with a requirement to run tartufo on this python version
  should remain at v3.3.x.
 
* [#403](https://github.com/godaddy/tartufo/pull/403) - Add support for python 3.11.
  * Update various support libraries to current versions
  * Rebase container to python 3.11
  * Add CI step to verify container is operational

* [#348](https://github.com/godaddy/tartufo/pull/348) - Add --no-git-check option
  to skip confirmation dialog for scan-folder

v3.3.1 - 23 Nov 2022
--------------------

Bug fixes:
* [#408](https://github.com/godaddy/tartufo/issues/408) - 3.3.0 container broken
  * Rebuild container using python 3.10 base instead of python 3.11
  * Eliminates reference to missing library present in 3.3.0 container
  * Eliminates requirement for build-it-yerself libraries in container

v3.3.0 - 22 Nov 2022
--------------------
Features:
* [#401](https://github.com/godaddy/tartufo/pull/401) - Add report output format

Bug fixes:
* [#375](https://github.com/godaddy/tartufo/pull/376) - Update the "Password in URL" default_regexes.json to identify the following:
  * usernames of lengths between 3-40
  * passwords of length between 3-40 
  * URL domain name, port, path, query parameters, and fragments of any length

* [#372](https://github.com/godaddy/tartufo/pull/372) Handle the case where exclude-signatures is a list of strings

v3.2.1 - 20 July 2022
----------------------

Features:
* [#368](https://github.com/godaddy/tartufo/pull/368) - Add update-signatures command to migrate deprecated signatures

v3.2.0 - 6 July 2022
----------------------

Bug fixes:
* [#360](https://github.com/godaddy/tartufo/issues/360) - Fix ANSI escape sequences being written to files on redirection
* [#363](https://github.com/godaddy/tartufo/pull/363) - Fix leading +/- in Tartufo matched_strings

v3.1.4 - 31 May 2022
----------------------

Bug fixes:

* [#352](https://github.com/godaddy/tartufo/pull/352) - Fix tartufo ignoring new files added to a Git repo
* [#351](https://github.com/godaddy/tartufo/pull/351) - Make pre-commit check staged changes instead of entire working directory

Misc:
* [356](https://github.com/godaddy/tartufo/pull/356) - Update documentation
* [354](https://github.com/godaddy/tartufo/pull/354) - Add a tartufo scan step in Tartufo's CI

v3.1.3 - 4 April 2022
----------------------

Bug fixes:

* [#329](https://github.com/godaddy/tartufo/issues/329) - Entropy exclusions(exclude-entropy-patterns) ignored when using
scan-local-repo
* [#343](https://github.com/godaddy/tartufo/issues/343) - Entropy exclusions(exclude-entropy-patterns) ignored when using
scan-remote-repo

v3.1.2 - 28 March 2022
----------------------

Bug fixes:

* [#339](https://github.com/godaddy/tartufo/issues/339) - Fix `click` compatibility issues. Specifically:
  * Pin to < 8.1.0 for Python 3.6, as support for that version was dropped
  * Pin to >= 8.1.0 for Python 3.7+, and change `resultcallback` usage to `result_callback`
  * Upgraded to the latest version of `black`

v3.1.1 - 25 March 2022
----------------------

Bug fixes:

* [#336](https://github.com/godaddy/tartufo/issues/336) - `_issue_file` was not defined by default, causing all scans to fail

v3.1.0 - 24 March 2022
----------------------

Features:

* [#328](https://github.com/godaddy/tartufo/pull/328) - Buffer issues beyond --buffer-size to a temporary file

Bug fixes:

* [#330](https://github.com/godaddy/tartufo/pull/330) - Allow newer versions of pygit2 for newer versions of Python

v3.0.0 - 5 January 2022
-----------------------

Version 3.0.0. Stable Release.

v3.0.0-rc.3 - 13 December 2021
------------------------------

Bug fixes:

* [#301](https://github.com/godaddy/tartufo/issues/301) - Parse new-style option
  values correctly, avoid duplicate processing of global options, and don't
  generate spurious deprecation warnings for these options.
* [#303](https://github.com/godaddy/tartufo/pull/303) - Include or exclude git submodules
  only if we're not working with a mirror clone.

v3.0.0-rc.2 - 09 December 2021
------------------------------

Bug fixes:

* [#296](https://github.com/godaddy/tartufo/pull/296), [#297](https://github.com/godaddy/tartufo/pull/297) -
  Fix our Docker image so that it actually builds, and the tartufo command works
* [#298](https://github.com/godaddy/tartufo/pull/298) - Fix how we determine whether
  we are scanning a shallow clone, so that it is more bulletproof.

v3.0.0-rc.1 - 09 December 2021
------------------------------

Bug fixes:

* [#284](https://github.com/godaddy/tartufo/pull/284) - Fix handling of first
  commit during local scans; an exception was raised instead of processing the
  commit.

Misc:

* [#282](https://github.com/godaddy/tartufo/pull/282) - Remove old style config for `exclude-entropy-patterns`
* [#292](https://github.com/godaddy/tartufo/pull/292) - Use the latest `click`
  to provide better output on boolean flag defaults

Features:

* [#270](https://github.com/godaddy/tartufo/issues/270) - When no refs/branches
  are found locally, tartufo will now scan the repo HEAD as a single commit,
  effectively scanning the entire codebase at once.
* [#265](https://github.com/godaddy/tartufo/issues/265) - Adds new `--entropy-sensitivity`
  option which provides a friendlier way to adjust entropy detection sensitivity.
  This replaces `--b64-entropy-score` and `--hex-entropy-score`, which now are
  marked as deprecated.
* [#273](https://github.com/godaddy/tartufo/issues/273) - Entropy checking support
  routines have been rewritten to utilize library abstractions and operate more
  efficiently while returning identical results.
* [#177](https://github.com/godaddy/tartufo/issues/177) -
  [base64url](https://datatracker.ietf.org/doc/html/rfc4648#section-5) encodings
  are now recognized and scanned for entropy.
* [#268](https://github.com/godaddy/tartufo/issues/268) - Adds a new
  `--recurse / --no-recurse` flag which allows users to recursively scan the entire directory or just
  the root directory
* [#256](https://github.com/godaddy/tartufo/issues/256) - Deprecated `--rules` in
  favor of a new `rule-patterns` config option. This is the final piece of config
  that was still stored in an external file.
* [#202](https://github.com/godaddy/tartufo/issues/202) - Supports new format of exclusions in config file
  with the ability to specify the reason along with exclusion
* [#257](https://github.com/godaddy/tartufo/issues/257) - Supports new format of include-path-patterns and
  exclude-path-patterns in config file with the ability to specify the reason along with the path-patterns.

v3.0.0-alpha.1 - 11 November 2021
---------------------------------

Bug fixes:

* [#247](https://github.com/godaddy/tartufo/issues/247) - The `--branch` qualifier
  now works again when using `scan-remote-repo`.

Features:

* [#227](https://github.com/godaddy/tartufo/pull/227) - Report findings incrementally
  as scan progresses instead of holding all of them until it has completed. This
  is a re-implementation of [#108](https://github.com/godaddy/tartufo/pull/108);
  thanks to @dclayton-godaddy for showing the way.
* [#244](https://github.com/godaddy/tartufo/pull/244) - Drops support for
  `--fetch/--no-fetch` option for local scans
* [#253](https://github.com/godaddy/tartufo/issues/253) - Drops support for `--json` and `--compact`
  and consolidates the two options into one `---output-format json/compact/text`
* [#259](https://github.com/godaddy/tartufo/pull/259) - Adds a new
  `--scan-filenames/--no-scan-filenames` flag which allows users to enable or disable file name scanning.
* [#254](https://github.com/godaddy/tartufo/pull/260) - Changes the default value of
  `--regex/--no-regex` to True.

Misc:

* [#255](https://github.com/godaddy/tartufo/issues/255) - Removed deprecated flags
  --include-paths and --exclude-paths

v2.10.1 - 27 December 2021
--------------------------

Bug fixes:

* [#309](https://github.com/godaddy/tartufo/pull/309) Fixes an issue where verbose output display
would error out if the new-style entropy exclusion pattern was used

v2.10.0 - 3 November 2021
-------------------------

Bug fixes:

* [#247](https://github.com/godaddy/tartufo/issues/247) All versions of tartufo from
  v2.2.0 through v2.9.0 inclusive mishandle `scan-remote-repo`. Only the repository's
  default branch was scanned, and secrets present in other branches would not be
  discovered. Additionally, the `--branch branch-name` option did not operate correctly
  for remote repositories. Some versions would scan nothing and report no errors, and
  other versions aborted immediately, claiming the branch did not exist (even if it did).
  v2.10.0 corrects these problems and may detect secrets that were not reported by previous versions.

Features:

* [#231](https://github.com/godaddy/tartufo/issues/231) Change toml parsing library to use tomlkit

Other changes:

* [#251](https://github.com/godaddy/tartufo/issues/251) Document update to use --no-fetch flag
  to all scan-local-repo

v2.9.0 - 19 October 2021
------------------------

Bug fixes:

* Reverted [#222](https://github.com/godaddy/tartufo/pull/222) -- users had been
  relying on the previously implemented behavior, causing this change to break
  their pipelines.

Features:

* Behavior introduced in [#222](https://github.com/godaddy/tartufo/pull/222) is
  now opt-in via an updated config specification for `exclude-entropy-patterns`.
  This is now done via a TOML table, rather than a specifically patterned string.
  Users who have the old style configuration will now receive a
  `DeprecationWarning` stating that the old behavior will go away with v3.0.
* Fixed up warning handling so that we can display `DeprecationWarnings` to users
  more easily.
* [#223](https://github.com/godaddy/tartufo/pull/223) New flags
  (`-b64`/`--b64-entropy-score` and `-hex`/`--hex-entropy-score`) allow for user
  tuning of the entropy reporting sensitivity. They default to 4.5 and 3.0,
  respectively.

v2.8.1 - 11 October 2021
------------------------

Bug fixes:

* [#222](https://github.com/godaddy/tartufo/pull/222) - Allow
  exclude-entropy-patterns to match lines containing partial matches -- thanks
  to @kbartholomew-godaddy for the work on this one!

v2.8.0 - 14 September 2021
--------------------------

Features:

* [#83](https://github.com/godaddy/tartufo/issues/83) - New `scan-folder` command
  to scan files without viewing as a git repository.

Bug fixes:

* [#220](https://github.com/godaddy/tartufo/pull/220) - Display an explicit error
  message when a requested branch is not found, as opposed to failing silently.

Misc:

* [#219](https://github.com/godaddy/tartufo/pull/219) - Incremental optimizations;
  using `__slots__` for the `Issue` class to improve memory consumption, and
  a small logic speed-up in when we generate the diff between commits. Both of
  these should help at least some when it comes to scanning very large
  repositories.

v2.7.1 - 23 August 2021
-----------------------

Bug fixes:

* [#211](https://github.com/godaddy/tartufo/issues/211) - Attempt to fix a case
  where output encoding could be set to cp1252 on Windows, which would cause a
  crash if unicode characters were printed. Now issues are output as utf-8
  encoded bytestreams instead.

v2.7.0 - 10 August 2021
-----------------------

Features:

* [#96](https://github.com/godaddy/tartufo/issues/96) - Explicitly handle
  submodules. Basically, always ignore them by default. There is also a new
  option to toggle this functionality: `--include-submodules`
* Add `exclude_entropy_patterns` to output

v2.6.0 - 30 June 2021
---------------------

Features:

* [#194](https://github.com/godaddy/tartufo/issues/194) - Half bugfix, half
  feature. Now when an excluded signature in your config file is found as an
  entropy match, tartufo will realize that and no longer report it as an issue.
* [#5](https://github.com/godaddy/tartufo/issues/5) - Remove the dependency on
  `truffleHogRegexes`. This enables us to take full control of the default set
  of regex checks.

Bug fixes:

* [#179](https://github.com/godaddy/tartufo/issues/179) - Iterate over commits
  in topological order, instead of date order.

v2.5.0 - 15 June 2021
---------------------

Features:

* [#145](https://github.com/godaddy/tartufo/issues/145) - Adds
  `--exclude-path-patterns` and `--include-path-patterns` to simplify config in
  a single .toml file
* [#87](https://github.com/godaddy/tartufo/issues/87) - Adds
  `--exclude-entropy-patterns` to allow for regex-based exclusions

Bug fixes:

* Write debug log entries when binary files are encountered
* Pinned all linting tools to specific versions and set all tox envs to use poetry
* Disabled codecov due to security breach

v2.4.0 - 05 March 2021
----------------------

Features:

* #76 - Added logging! You can now use the `-v`/`--verbose` option to increase
  the amount of output from tartufo. Specifying multiple times will incrementally
  increase what is output.
* Added a `--log-timestamps`/`--no-log-timestamps` option (default: True) so that
  timestamps can be hidden in log messages. This could be helpful when, for example,
  comparing the output from multiple runs.
* #107 - Added a `--compact`/`--no-compact` option for abbreviated output on found
  issues, to avoid unintentionally spamming yourself. (Thanks to @dclayton-godaddy
  for his work on this one)

Bug fixes:

* #158 - The `--branch` option was broken and would not actually scan anything

v2.3.1 - 16 February 2021
-------------------------

Bug fixes:

* Added rust toolchain to allow for building of latest cryptography

Other changes:

* Added no-fetch to code snippets and note about what it does

v2.3.0 - 04 February 2021
-------------------------

Features:

* #42 - Report output on clean or successful scan. Add new `-q/--quiet` option to suppress output
* #43 - Report out of the list of exclusions. Add new `-v/--verbose` option to print exclusions
* #159 - Switched our primary development branch from `master` -> `main`
* Updated BFG refs from 1.13.0 to 1.13.2

v2.2.1 - 02 December 2020
-------------------------

Bugfixes:

* Rev build and release versions to match

v2.2.0 - 02 December 2020
-------------------------

Features:

* #119 - Added a new `--fetch`/`--no-fetch` option for local scans, controlling
  whether the local clone is refreshed before scan. (Thanks @jgowdy!)
* #125 - Implement CODEOWNERS and auto-assignment to maintainers on PRs

Bugfixes:

* #115 - Strange behavior can manifest with invalid sub-commands
* #117 - Ignore whitespace-only lines in exclusion files
* #118 - Local scans fetch remote origin
* #121 - Match rules specified with --git-rules-repo were not included in scans
* #140 - Ensure a valid output folder name in Windows

Other changes:

* #95 - Run CI across Linux, Windows, and MacOS
* #130 - Added references to Tartufo GoogleGroups mailing list to docs
* Fixed testing in Pypy3 and explicitly added Python 3.9 support
* #134 - Documented the release process
* #143 - Updated GitHub Action hashes to newest rev to address <https://github.blog/changelog/2020-10-01-github-actions-deprecating-set-env-and-add-path-commands/> where possible

v2.0.1 - 09 October 2020
------------------------

* Fix the Docker build & deploy

v2.0.0 - 09 October 2020
------------------------

* #74, #75 - Rewrote and refreshed the documentation for the new 2.0 usage (via
  #111)

v2.0.0a2 - 05 October 2020
--------------------------

This bugfix release is to take care of a handful of issues discovered during the
initial alpha release for 2.0.

* #68 - Added consistent documentation through the codebase for classes,
  methods, and all other API elements (via #92)
* #90 - Presenting a friendlier error message when there is an error interacting
  with git (via #93)
* #94 - Fix tests that were failing on MacOS (via #97)
* #86 - Treat `tartufo.toml` preferentially over `pyproject.toml` when loading
  config (via #101)
* #91 - Load config from scanned repositories. This functionality previously
  existed in 1.x, but was missed during the rebuild for v2.0. This also resulted
  in a bit of an overall rewrite of config file discovery to eliminate some
  duplicated logic. (via #103)

v2.0.0a1 - 18 November 2020
---------------------------

This is a whole brand new tartufo! It's been entirely restructured, rewritten,
retested, rebuilt, and remade! It's now more extensible, readable, testable,
and usable.

New features include:

* #2 - Verified/approved exclusions are now handled by way of hash signatures.
  * These hashes are created on a combination of the matched string and filename
  where the match was found. They are generated using the `BLAKE2` hashing
  algorithm. (via #61)
* #7 - A working directory can now be specified to clone to when scanning a
  remote repository. (via #81)
* #11 - Removed the `--cleanup` option and added a `--output-dir` in its place.
  Issues are now written to disk only when specifically requested by providing
  an output directory. (via #82)
* #39 - The functionality is now split into sub-commands (via #78) Available
  sub-commands are, for now:
  * pre-commit
  * scan-local-repo
  * scan-remote-repo
* The entire library has been refactored and nearly all logic has been put
  into its most appropriate place. It should now be possible to use this whole
  tool as a library, and not just a CLI application. (via #29, #65, #67, #70)

Bug fixes include:

* #55 - The tests no longer iterate over this repository's history; everything
  has been sufficiently split out to make it more testable without needing to
  look at an actual git history. (via #70)
* #72 - Specifying a non-git path no longer causes an error (via #80)

Other changes:

* Issues found during the scan are now represented by a class, instead of some
  amorphous dictionary (via #29)
  * Further, since a single `Issue` is instantiated per match, the output key
  for the matches has changed from `strings_found` to `matched_string`.
* #25 - Set up full documentation on Read The Docs (via #38)
* #30 - Support for Python 2 has been dropped (via #31)
* #58 - CI is now handled by GitHub Actions (via #59)

v1.1.2 - 21 April 2020
----------------------

* #48 (Backport of #45 & #46)
  * Documented Docker usage
  * Small fixes to Docker to allow SSH clones and avoid scanning tartufo itself
* Docs have been backported from the `master` branch.

v1.1.1 - 13 December 2019
-------------------------

* Fix the docs and pre-commit hook to use hyphens in CLI arguments, as opposed
  to underscores.

v1.1.0 - 27 November 2019
-------------------------

* Support reading config from `tartufo.toml` for non-Python projects
* #17 - A separate repository can be used for storing rules files
* #18 - Read the `pyproject.toml` or `tartufo.toml` from the repo being scanned

v1.0.2 - 19 November 2019
-------------------------

This release is essentially the same as the v1.0.0 release, but with a new number.
Unfortunately, we had historical releases versioned as v1.0.0 and v1.0.1. Due to
limitations in PyPI (<https://pypi.org/help/#file-name-reuse>), even if a previous
release has been deleted, the version number may not be reused.

v1.0.0 - 19 November 2019
-------------------------

Version 1.0.0! Initial stable release!

* Finished the "hard fork" process, so that our project is now independent of `truffleHog`.
* #13 - Tests are now split into multiple files/classes
* #14 - `tartufo` is now configurable via `pyproject.toml`
* #15 - Code is fully type annotated
* #16 - Fully fleshed out "Community Health" files
* #20 - Code is now fully formatted by `black`

v0.0.2 - 23 October 2019
------------------------

Automated Docker builds!

* Docker images are built and pushed automatically to <https://hub.docker.com/r/godaddy/tartufo>
* The version of these images has been synchronized with the Python version via the VERSION file
* Gave the Python package a more verbose long description for PyPi, straight from the README.

v0.0.1 - 23 October 2019
------------------------

This is the first public release of `tartufo`, which has been forked off from `truffleHog`.

The primary new features/bugfixes include:

* Renamed everything to `tartufo`
* #1 - Additive whitelist/blacklist support
* #4 - `--pre_commit` support
* #6 - Documented the `--cleanup` switch which cleans up files in `/tmp`
* #10 - Running `tartufo` with no arguments would produce an error
* Added support for <https://pre-commit.com/> style hooks<|MERGE_RESOLUTION|>--- conflicted
+++ resolved
@@ -3,9 +3,7 @@
 
 Features:
 * [#455](https://github.com/godaddy/tartufo/pull/455) - Update documentation to fix incorrect wording
-<<<<<<< HEAD
 * [#458](https://github.com/godaddy/tartufo/pull/458) - Adds `--exclude-regex-patterns` to allow for regex-based exclusions
-=======
 * [#479](https://github.com/godaddy/tartufo/pull/479) - Remove upward traversal logic for config discovery
 
 Bug fixes:
@@ -19,7 +17,6 @@
   - Configuration files located in the target of a `scan-folder` operation were
     ignored; now they are located and processed in the same manner as for a
     `scan-local-repo` or `scan-remote-repo` operation.
->>>>>>> 814d1b81
 
 v4.0.1 - Mar 1 2023
 --------------------
