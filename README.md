--- conflicted
+++ resolved
@@ -169,11 +169,6 @@
   scan-remote-repo  Automatically clone and scan a remote git repository.
   pre-commit        Scan staged changes in a pre-commit hook.
   scan-local-repo   Scan a repository already cloned to your local system.
-<<<<<<< HEAD
-  scan-remote-repo  Automatically clone and scan a remote git repository.
-  scan-folder       Scan a folder on your local system.
-=======
->>>>>>> 63eabca3
 
 ```
 
