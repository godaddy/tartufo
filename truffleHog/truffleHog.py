#!/usr/bin/env python
# -*- coding: utf-8 -*-
<<<<<<< HEAD
=======
# Stops warning about module name
>>>>>>> 8ce1c77d
# pylint: disable=C0103
# pylint: enable=C0103

from __future__ import absolute_import
<<<<<<< HEAD
from __future__ import print_function
=======
>>>>>>> 8ce1c77d

import argparse
import datetime
import hashlib
import json
import math
import os
import re
import shutil
import stat
import sys
import tempfile
import uuid

from git import NULL_TREE
from git import Repo
from truffleHogRegexes.regexChecks import regexes


<<<<<<< HEAD
def main():  # noqa: C901
=======
def main():
>>>>>>> 8ce1c77d
    parser = argparse.ArgumentParser(description='Find secrets hidden in the depths of git.')
    parser.add_argument('--json', dest="output_json", action="store_true", help="Output in JSON")
    parser.add_argument("--regex", dest="do_regex", action="store_true", help="Enable high signal regex checks")
    parser.add_argument("--rules", dest="rules", help="Ignore default regexes and source from json list file")
    parser.add_argument("--entropy", dest="do_entropy", help="Enable entropy checks")
    parser.add_argument("--since_commit", dest="since_commit", help="Only scan from a given commit hash")
<<<<<<< HEAD
    parser.add_argument("--max_depth", dest="max_depth",
                        help="The max commit depth to go back when searching for secrets")
=======
    parser.add_argument("--max_depth", dest="max_depth", help="The max commit depth to go back when searching for "
                                                              "secrets")
>>>>>>> 8ce1c77d
    parser.add_argument("--branch", dest="branch", help="Name of the branch to be scanned")
    parser.add_argument('-i', '--include_paths', type=argparse.FileType('r'), metavar='INCLUDE_PATHS_FILE',
                        help='File with regular expressions (one per line), at least one of which must match a Git '
                             'object path in order for it to be scanned; lines starting with "#" are treated as '
                             'comments and are ignored. If empty or not provided (default), all Git object paths are '
                             'included unless otherwise excluded via the --exclude_paths option.')
    parser.add_argument('-x', '--exclude_paths', type=argparse.FileType('r'), metavar='EXCLUDE_PATHS_FILE',
                        help='File with regular expressions (one per line), none of which may match a Git object path '
                             'in order for it to be scanned; lines starting with "#" are treated as comments and are '
                             'ignored. If empty or not provided (default), no Git object paths are excluded unless '
                             'effectively excluded via the --include_paths option.')
<<<<<<< HEAD
    parser.add_argument("--repo_path", type=str, dest="repo_path",
                        help="Path to the cloned repo. If provided, git_url will not be used")
=======
    parser.add_argument("--repo_path", dest="repo_path", help="Path to the cloned repo. If provided, git_url "
                                                              "will not be used")
>>>>>>> 8ce1c77d
    parser.add_argument("--cleanup", dest="cleanup", action="store_true", help="Clean up all temporary result files")
    parser.add_argument('git_url', help='URL for secret searching')
    parser.set_defaults(regex=False)
    parser.set_defaults(rules={})
    parser.set_defaults(max_depth=1000000)
    parser.set_defaults(since_commit=None)
    parser.set_defaults(entropy=True)
    parser.set_defaults(branch=None)
    parser.set_defaults(repo_path=None)
    parser.set_defaults(cleanup=False)
    args = parser.parse_args()
    if args.rules:
        try:
            with open(args.rules, "r") as rule_file:
                rules = json.loads(rule_file.read())
                for rule in rules:
                    rules[rule] = re.compile(rules[rule])
<<<<<<< HEAD
        except (IOError, ValueError) as exception:
            raise Exception("Error reading rules file: {}".format(exception))
=======
        except (IOError, ValueError):
            raise Exception("Error reading rules file")
>>>>>>> 8ce1c77d
        for regex in dict(regexes):
            del regexes[regex]
        for regex in rules:
            regexes[regex] = rules[regex]
    do_entropy = str2bool(args.do_entropy)

    # read & compile path inclusion/exclusion patterns
    path_inclusions = []
    path_exclusions = []
    if args.include_paths:
        for pattern in set(l[:-1].lstrip() for l in args.include_paths):
            if pattern and not pattern.startswith('#'):
                path_inclusions.append(re.compile(pattern))
    if args.exclude_paths:
        for pattern in set(l[:-1].lstrip() for l in args.exclude_paths):
            if pattern and not pattern.startswith('#'):
                path_exclusions.append(re.compile(pattern))

    output = find_strings(args.git_url, args.since_commit, args.max_depth, args.output_json, args.do_regex, do_entropy,
                          suppress_output=False, branch=args.branch, repo_path=args.repo_path,
                          path_inclusions=path_inclusions, path_exclusions=path_exclusions)
    if args.cleanup:
        clean_up(output)
    if output["foundIssues"]:
        sys.exit(1)
    else:
        sys.exit(0)


def str2bool(v_string):
<<<<<<< HEAD
    if v_string is None or v_string.lower() in ('yes', 'true', 't', 'y', '1'):
        return True

    if v_string.lower() in ('no', 'false', 'f', 'n', '0'):
=======
    if v_string is None:
        return True
    if v_string.lower() in ('yes', 'true', 't', 'y', '1'):
        return True
    elif v_string.lower() in ('no', 'false', 'f', 'n', '0'):
>>>>>>> 8ce1c77d
        return False

    raise argparse.ArgumentTypeError('Boolean value expected.')


BASE64_CHARS = "ABCDEFGHIJKLMNOPQRSTUVWXYZabcdefghijklmnopqrstuvwxyz0123456789+/="
HEX_CHARS = "1234567890abcdefABCDEF"


<<<<<<< HEAD
def del_rw(name):
=======
# noinspection PyUnusedLocal
def del_rw(action, name, exc):  # pylint: disable=unused-argument
>>>>>>> 8ce1c77d
    os.chmod(name, stat.S_IWRITE)
    os.remove(name)


def shannon_entropy(data, iterator):
    """
    Borrowed from http://blog.dkbza.org/2007/05/scanning-data-for-entropy-anomalies.html
    """
    if not data:
        return 0
    entropy = 0
<<<<<<< HEAD
    for iter_indx in iterator:
        p_x = float(data.count(iter_indx)) / len(data)
=======
    for inter_x in iterator:
        p_x = float(data.count(inter_x)) / len(data)
>>>>>>> 8ce1c77d
        if p_x > 0:
            entropy += - p_x * math.log(p_x, 2)
    return entropy


def get_strings_of_set(word, char_set, threshold=20):
    count = 0
    letters = ""
    strings = []
    for char in word:
        if char in char_set:
            letters += char
            count += 1
        else:
            if count > threshold:
                strings.append(letters)
            letters = ""
            count = 0
    if count > threshold:
        strings.append(letters)
    return strings


<<<<<<< HEAD
class Bcolors:
=======
class Bcolors(object):
>>>>>>> 8ce1c77d
    HEADER = '\033[95m'
    OKBLUE = '\033[94m'
    OKGREEN = '\033[92m'
    WARNING = '\033[93m'
    FAIL = '\033[91m'
    ENDC = '\033[0m'
    BOLD = '\033[1m'
    UNDERLINE = '\033[4m'

    def __init__(self, name):
        self.name = name


def clone_git_repo(git_url):
    project_path = tempfile.mkdtemp()
    Repo.clone_from(git_url, project_path)
    return project_path


def print_results(print_json, issue):
    commit_time = issue['date']
    branch_name = issue['branch']
    prev_commit = issue['commit']
    printable_diff = issue['printDiff']
    commit_hash = issue['commitHash']
    reason = issue['reason']
    path = issue['path']

    if print_json:
<<<<<<< HEAD
        print(json.dumps(issue, sort_keys=True))
    else:
        print("~~~~~~~~~~~~~~~~~~~~~")
        reason = "{}Reason: {}{}".format(Bcolors.OKGREEN, reason, Bcolors.ENDC)
        print(reason)
        date_str = "{}Date: {}{}".format(Bcolors.OKGREEN, commit_time, Bcolors.ENDC)
        print(date_str)
        hash_str = "{}Hash: {}{}".format(Bcolors.OKGREEN, commit_hash, Bcolors.ENDC)
        print(hash_str)
        file_path = "{}Filepath: {}{}".format(Bcolors.OKGREEN, path, Bcolors.ENDC)
        print(file_path)

        if sys.version_info >= (3, 0):
            branch_str = "{}Branch: {}{}".format(Bcolors.OKGREEN, branch_name, Bcolors.ENDC)
            print(branch_str)
            commit_str = "{}Commit: {}{}".format(Bcolors.OKGREEN, prev_commit, Bcolors.ENDC)
            print(commit_str)
            print(printable_diff)
        else:
            branch_str = "{}Branch: {}{}".format(Bcolors.OKGREEN, branch_name.encode('utf-8'), Bcolors.ENDC)
            print(branch_str)
            commit_str = "{}Commit: {}{}".format(Bcolors.OKGREEN, prev_commit.encode('utf-8'), Bcolors.ENDC)
            print(commit_str)
            print(printable_diff.encode('utf-8'))
        print("~~~~~~~~~~~~~~~~~~~~~")


def find_entropy(printable_diff, commit_time, branch_name, prev_commit, blob):
=======
        print json.dumps(issue, sort_keys=True)
    else:
        print "~~~~~~~~~~~~~~~~~~~~~"
        reason = "{}Reason: {}{}".format(Bcolors.OKGREEN, reason, Bcolors.ENDC)
        print reason
        date_str = "{}Date: {}{}".format(Bcolors.OKGREEN, commit_time, Bcolors.ENDC)
        print date_str
        hash_str = "{}Hash: {}{}".format(Bcolors.OKGREEN, commit_hash, Bcolors.ENDC)
        print hash_str
        file_path = "{}Filepath: {}{}".format(Bcolors.OKGREEN, path, Bcolors.ENDC)
        print file_path

        if sys.version_info >= (3, 0):
            branch_str = "{}Branch: {}{}".format(Bcolors.OKGREEN, branch_name, Bcolors.ENDC)
            print branch_str
            commit_str = "{}Commit: {}{}".format(Bcolors.OKGREEN, prev_commit, Bcolors.ENDC)
            print commit_str
            print printable_diff
        else:
            branch_str = "{}Branch: {}{}".format(Bcolors.OKGREEN, branch_name.encode('utf-8'), Bcolors.ENDC)
            print branch_str
            commit_str = "{}Commit: {}{}".format(Bcolors.OKGREEN, prev_commit.encode('utf-8'), Bcolors.ENDC)
            print commit_str
            print printable_diff.encode('utf-8')
        print "~~~~~~~~~~~~~~~~~~~~~"


# noinspection PyUnusedLocal
# pylint: disable=too-many-arguments,unused-argument
def find_entropy(printable_diff, commit_time, branch_name, prev_commit, blob, commit_hash):
>>>>>>> 8ce1c77d
    strings_found = []
    lines = printable_diff.split("\n")
    for line in lines:
        for word in line.split():
            base64_strings = get_strings_of_set(word, BASE64_CHARS)
            hex_strings = get_strings_of_set(word, HEX_CHARS)
            for string in base64_strings:
                b64_entropy = shannon_entropy(string, BASE64_CHARS)
                if b64_entropy > 4.5:
                    strings_found.append(string)
                    printable_diff = printable_diff.replace(string, Bcolors.WARNING + string + Bcolors.ENDC)
            for string in hex_strings:
                hex_entropy = shannon_entropy(string, HEX_CHARS)
                if hex_entropy > 3:
                    strings_found.append(string)
                    printable_diff = printable_diff.replace(string, Bcolors.WARNING + string + Bcolors.ENDC)
    entropic_diff = None
<<<<<<< HEAD
    if not strings_found:
=======
    if strings_found:
>>>>>>> 8ce1c77d
        entropic_diff = {'date': commit_time, 'path': blob.b_path if blob.b_path else blob.a_path,
                         'branch': branch_name, 'commit': prev_commit.message,
                         'diff': blob.diff.decode('utf-8', errors='replace'), 'stringsFound': strings_found,
                         'printDiff': printable_diff, 'commitHash': prev_commit.hexsha, 'reason': "High Entropy"}
    return entropic_diff


<<<<<<< HEAD
def regex_check(printable_diff, commit_time, branch_name, prev_commit, blob, custom_regexes=None):
    if custom_regexes is None:
        custom_regexes = {}
=======
# noinspection PyUnusedLocal
# pylint: disable=too-many-arguments,unused-argument
def regex_check(printable_diff, commit_time, branch_name, prev_commit, blob, commit_hash, custom_regexes=None):
>>>>>>> 8ce1c77d
    if custom_regexes:
        secret_regexes = custom_regexes
    else:
        secret_regexes = regexes
    regex_matches = []
    found_diff = None
    for key in secret_regexes:
        found_strings = secret_regexes[key].findall(printable_diff)
        for found_string in found_strings:
            found_diff = printable_diff.replace(printable_diff, Bcolors.WARNING + found_string + Bcolors.ENDC)
        if found_strings:
            found_regex = {'date': commit_time, 'path': blob.b_path if blob.b_path else blob.a_path,
                           'branch': branch_name, 'commit': prev_commit.message,
                           'diff': blob.diff.decode('utf-8', errors='replace'), 'stringsFound': found_strings,
                           'printDiff': found_diff, 'reason': key, 'commitHash': prev_commit.hexsha}
            regex_matches.append(found_regex)
    return regex_matches


<<<<<<< HEAD
def diff_worker(diff, prev_commit, branch_name, custom_regexes, do_entropy, do_regex,
                print_json, suppress_output, path_inclusions, path_exclusions):
=======
# noinspection PyUnusedLocal
# pylint: disable=too-many-arguments,unused-argument
def diff_worker(diff, curr_commit, prev_commit, branch_name, commit_hash, custom_regexes, do_entropy, do_regex,
                print_json, surpress_output, path_inclusions, path_exclusions):
>>>>>>> 8ce1c77d
    issues = []
    for blob in diff:
        printable_diff = blob.diff.decode('utf-8', errors='replace')
        if printable_diff.startswith("Binary files"):
            continue
        if not path_included(blob, path_inclusions, path_exclusions):
            continue
        commit_time = datetime.datetime.fromtimestamp(prev_commit.committed_date).strftime('%Y-%m-%d %H:%M:%S')
        found_issues = []
        if do_entropy:
<<<<<<< HEAD
            entropic_diff = find_entropy(printable_diff, commit_time, branch_name, prev_commit, blob)
            if entropic_diff:
                found_issues.append(entropic_diff)
        if do_regex:
            found_regexes = regex_check(printable_diff, commit_time, branch_name, prev_commit, blob, custom_regexes)
            found_issues += found_regexes
        if not suppress_output:
=======
            entropic_diff = find_entropy(printable_diff, commit_time, branch_name, prev_commit, blob, commit_hash)
            if entropic_diff:
                found_issues.append(entropic_diff)
        if do_regex:
            found_regexes = regex_check(printable_diff, commit_time, branch_name, prev_commit, blob, commit_hash,
                                        custom_regexes)
            found_issues += found_regexes
        if not surpress_output:
>>>>>>> 8ce1c77d
            for found_issue in found_issues:
                print_results(print_json, found_issue)
        issues += found_issues
    return issues


def handle_results(output, output_dir, found_issues):
    for found_issue in found_issues:
        result_path = os.path.join(output_dir, str(uuid.uuid4()))
        with open(result_path, "w+") as result_file:
            result_file.write(json.dumps(found_issue))
        output["foundIssues"].append(result_path)
    return output


def path_included(blob, include_patterns=None, exclude_patterns=None):
    """Check if the diff blob object should included in analysis.

    If defined and non-empty, `include_patterns` has precedence over `exclude_patterns`, such that a blob that is not
    matched by any of the defined `include_patterns` will be excluded, even when it is not matched by any of the defined
    `exclude_patterns`. If either `include_patterns` or `exclude_patterns` are undefined or empty, they will have no
    effect, respectively. All blobs are included by this function when called with default arguments.

    :param blob: a Git diff blob object
    :param include_patterns: iterable of compiled regular expression objects; when non-empty, at least one pattern must
     match the blob object for it to be included; if empty or None, all blobs are included, unless excluded via
     `exclude_patterns`
    :param exclude_patterns: iterable of compiled regular expression objects; when non-empty, _none_ of the patterns may
     match the blob object for it to be included; if empty or None, no blobs are excluded if not otherwise
     excluded via `include_patterns`
    :return: False if the blob is _not_ matched by `include_patterns` (when provided) or if it is matched by
    `exclude_patterns` (when provided), otherwise returns True
    """
    path = blob.b_path if blob.b_path else blob.a_path
    if include_patterns and not any(p.match(path) for p in include_patterns):
        return False
    if exclude_patterns and any(p.match(path) for p in exclude_patterns):
        return False
    return True


<<<<<<< HEAD
def find_strings(git_url, since_commit=None, max_depth=1000000, print_json=False, do_regex=False, do_entropy=True,
                 suppress_output=True, custom_regexes=None, branch=None, repo_path=None, path_inclusions=None,
                 path_exclusions=None):
    if custom_regexes is None:
        custom_regexes = {}
=======
# pylint: disable=too-many-arguments
def find_strings(git_url, since_commit=None, max_depth=1000000, print_json=False, do_regex=False, do_entropy=True,
                 suppress_output=True, custom_regexes=None, branch=None, repo_path=None, path_inclusions=None,
                 path_exclusions=None):
>>>>>>> 8ce1c77d
    output = {"foundIssues": []}
    if repo_path:
        project_path = repo_path
    else:
        project_path = clone_git_repo(git_url)
    repo = Repo(project_path)
    already_searched = set()
    output_dir = tempfile.mkdtemp()

    if branch:
        branches = repo.remotes.origin.fetch(branch)
    else:
        branches = repo.remotes.origin.fetch()

    for remote_branch in branches:
        since_commit_reached = False
        branch_name = remote_branch.name
        prev_commit = None
        curr_commit = None
<<<<<<< HEAD
=======
        commit_hash = None
>>>>>>> 8ce1c77d
        for curr_commit in repo.iter_commits(branch_name, max_count=max_depth):
            commit_hash = curr_commit.hexsha
            if commit_hash == since_commit:
                since_commit_reached = True
            if since_commit and since_commit_reached:
                prev_commit = curr_commit
                continue
            # if not prev_commit, then curr_commit is the newest commit. And we have nothing to diff with.
            # But we will diff the first commit with NULL_TREE here to check the oldest code.
            # In this way, no commit will be missed.
            diff_hash = hashlib.md5((str(prev_commit) + str(curr_commit)).encode('utf-8')).digest()
            if not prev_commit:
                prev_commit = curr_commit
                continue
            elif diff_hash in already_searched:
                prev_commit = curr_commit
                continue
            else:
                diff = prev_commit.diff(curr_commit, create_patch=True)
            # avoid searching the same diffs
            already_searched.add(diff_hash)
<<<<<<< HEAD
            found_issues = diff_worker(diff, prev_commit, branch_name, custom_regexes,
=======
            found_issues = diff_worker(diff, curr_commit, prev_commit, branch_name, commit_hash, custom_regexes,
>>>>>>> 8ce1c77d
                                       do_entropy, do_regex, print_json, suppress_output, path_inclusions,
                                       path_exclusions)
            output = handle_results(output, output_dir, found_issues)
            prev_commit = curr_commit
        if curr_commit is None:
            raise Exception("No initial commit found")
        # Handling the first commit
        diff = curr_commit.diff(NULL_TREE, create_patch=True)
<<<<<<< HEAD
        found_issues = diff_worker(diff, prev_commit, branch_name, custom_regexes, do_entropy,
=======
        found_issues = diff_worker(diff, curr_commit, prev_commit, branch_name, commit_hash, custom_regexes, do_entropy,
>>>>>>> 8ce1c77d
                                   do_regex, print_json, suppress_output, path_inclusions, path_exclusions)
        output = handle_results(output, output_dir, found_issues)
    output["project_path"] = project_path
    output["clone_uri"] = git_url
    output["issues_path"] = output_dir
    if not repo_path:
        shutil.rmtree(project_path, onerror=del_rw)
    return output


def clean_up(output):
    print "Whhaat"
    issues_path = output.get("issues_path", None)
    if issues_path and os.path.isdir(issues_path):
        shutil.rmtree(output["issues_path"])


if __name__ == "__main__":
    main()<|MERGE_RESOLUTION|>--- conflicted
+++ resolved
@@ -1,17 +1,11 @@
 #!/usr/bin/env python
 # -*- coding: utf-8 -*-
-<<<<<<< HEAD
-=======
 # Stops warning about module name
->>>>>>> 8ce1c77d
 # pylint: disable=C0103
 # pylint: enable=C0103
 
+from __future__ import print_function
 from __future__ import absolute_import
-<<<<<<< HEAD
-from __future__ import print_function
-=======
->>>>>>> 8ce1c77d
 
 import argparse
 import datetime
@@ -31,24 +25,15 @@
 from truffleHogRegexes.regexChecks import regexes
 
 
-<<<<<<< HEAD
-def main():  # noqa: C901
-=======
-def main():
->>>>>>> 8ce1c77d
+def main():  # noqa:C901
     parser = argparse.ArgumentParser(description='Find secrets hidden in the depths of git.')
     parser.add_argument('--json', dest="output_json", action="store_true", help="Output in JSON")
     parser.add_argument("--regex", dest="do_regex", action="store_true", help="Enable high signal regex checks")
     parser.add_argument("--rules", dest="rules", help="Ignore default regexes and source from json list file")
     parser.add_argument("--entropy", dest="do_entropy", help="Enable entropy checks")
     parser.add_argument("--since_commit", dest="since_commit", help="Only scan from a given commit hash")
-<<<<<<< HEAD
-    parser.add_argument("--max_depth", dest="max_depth",
-                        help="The max commit depth to go back when searching for secrets")
-=======
     parser.add_argument("--max_depth", dest="max_depth", help="The max commit depth to go back when searching for "
                                                               "secrets")
->>>>>>> 8ce1c77d
     parser.add_argument("--branch", dest="branch", help="Name of the branch to be scanned")
     parser.add_argument('-i', '--include_paths', type=argparse.FileType('r'), metavar='INCLUDE_PATHS_FILE',
                         help='File with regular expressions (one per line), at least one of which must match a Git '
@@ -60,13 +45,8 @@
                              'in order for it to be scanned; lines starting with "#" are treated as comments and are '
                              'ignored. If empty or not provided (default), no Git object paths are excluded unless '
                              'effectively excluded via the --include_paths option.')
-<<<<<<< HEAD
-    parser.add_argument("--repo_path", type=str, dest="repo_path",
-                        help="Path to the cloned repo. If provided, git_url will not be used")
-=======
     parser.add_argument("--repo_path", dest="repo_path", help="Path to the cloned repo. If provided, git_url "
                                                               "will not be used")
->>>>>>> 8ce1c77d
     parser.add_argument("--cleanup", dest="cleanup", action="store_true", help="Clean up all temporary result files")
     parser.add_argument('git_url', help='URL for secret searching')
     parser.set_defaults(regex=False)
@@ -84,13 +64,8 @@
                 rules = json.loads(rule_file.read())
                 for rule in rules:
                     rules[rule] = re.compile(rules[rule])
-<<<<<<< HEAD
-        except (IOError, ValueError) as exception:
-            raise Exception("Error reading rules file: {}".format(exception))
-=======
         except (IOError, ValueError):
             raise Exception("Error reading rules file")
->>>>>>> 8ce1c77d
         for regex in dict(regexes):
             del regexes[regex]
         for regex in rules:
@@ -121,18 +96,13 @@
 
 
 def str2bool(v_string):
-<<<<<<< HEAD
-    if v_string is None or v_string.lower() in ('yes', 'true', 't', 'y', '1'):
-        return True
-
-    if v_string.lower() in ('no', 'false', 'f', 'n', '0'):
-=======
     if v_string is None:
         return True
+
     if v_string.lower() in ('yes', 'true', 't', 'y', '1'):
         return True
-    elif v_string.lower() in ('no', 'false', 'f', 'n', '0'):
->>>>>>> 8ce1c77d
+
+    if v_string.lower() in ('no', 'false', 'f', 'n', '0'):
         return False
 
     raise argparse.ArgumentTypeError('Boolean value expected.')
@@ -142,12 +112,8 @@
 HEX_CHARS = "1234567890abcdefABCDEF"
 
 
-<<<<<<< HEAD
-def del_rw(name):
-=======
 # noinspection PyUnusedLocal
 def del_rw(action, name, exc):  # pylint: disable=unused-argument
->>>>>>> 8ce1c77d
     os.chmod(name, stat.S_IWRITE)
     os.remove(name)
 
@@ -159,13 +125,8 @@
     if not data:
         return 0
     entropy = 0
-<<<<<<< HEAD
-    for iter_indx in iterator:
-        p_x = float(data.count(iter_indx)) / len(data)
-=======
     for inter_x in iterator:
         p_x = float(data.count(inter_x)) / len(data)
->>>>>>> 8ce1c77d
         if p_x > 0:
             entropy += - p_x * math.log(p_x, 2)
     return entropy
@@ -189,11 +150,7 @@
     return strings
 
 
-<<<<<<< HEAD
-class Bcolors:
-=======
-class Bcolors(object):
->>>>>>> 8ce1c77d
+class Bcolors():
     HEADER = '\033[95m'
     OKBLUE = '\033[94m'
     OKGREEN = '\033[92m'
@@ -223,7 +180,6 @@
     path = issue['path']
 
     if print_json:
-<<<<<<< HEAD
         print(json.dumps(issue, sort_keys=True))
     else:
         print("~~~~~~~~~~~~~~~~~~~~~")
@@ -251,39 +207,9 @@
         print("~~~~~~~~~~~~~~~~~~~~~")
 
 
-def find_entropy(printable_diff, commit_time, branch_name, prev_commit, blob):
-=======
-        print json.dumps(issue, sort_keys=True)
-    else:
-        print "~~~~~~~~~~~~~~~~~~~~~"
-        reason = "{}Reason: {}{}".format(Bcolors.OKGREEN, reason, Bcolors.ENDC)
-        print reason
-        date_str = "{}Date: {}{}".format(Bcolors.OKGREEN, commit_time, Bcolors.ENDC)
-        print date_str
-        hash_str = "{}Hash: {}{}".format(Bcolors.OKGREEN, commit_hash, Bcolors.ENDC)
-        print hash_str
-        file_path = "{}Filepath: {}{}".format(Bcolors.OKGREEN, path, Bcolors.ENDC)
-        print file_path
-
-        if sys.version_info >= (3, 0):
-            branch_str = "{}Branch: {}{}".format(Bcolors.OKGREEN, branch_name, Bcolors.ENDC)
-            print branch_str
-            commit_str = "{}Commit: {}{}".format(Bcolors.OKGREEN, prev_commit, Bcolors.ENDC)
-            print commit_str
-            print printable_diff
-        else:
-            branch_str = "{}Branch: {}{}".format(Bcolors.OKGREEN, branch_name.encode('utf-8'), Bcolors.ENDC)
-            print branch_str
-            commit_str = "{}Commit: {}{}".format(Bcolors.OKGREEN, prev_commit.encode('utf-8'), Bcolors.ENDC)
-            print commit_str
-            print printable_diff.encode('utf-8')
-        print "~~~~~~~~~~~~~~~~~~~~~"
-
-
 # noinspection PyUnusedLocal
 # pylint: disable=too-many-arguments,unused-argument
 def find_entropy(printable_diff, commit_time, branch_name, prev_commit, blob, commit_hash):
->>>>>>> 8ce1c77d
     strings_found = []
     lines = printable_diff.split("\n")
     for line in lines:
@@ -301,11 +227,7 @@
                     strings_found.append(string)
                     printable_diff = printable_diff.replace(string, Bcolors.WARNING + string + Bcolors.ENDC)
     entropic_diff = None
-<<<<<<< HEAD
-    if not strings_found:
-=======
     if strings_found:
->>>>>>> 8ce1c77d
         entropic_diff = {'date': commit_time, 'path': blob.b_path if blob.b_path else blob.a_path,
                          'branch': branch_name, 'commit': prev_commit.message,
                          'diff': blob.diff.decode('utf-8', errors='replace'), 'stringsFound': strings_found,
@@ -313,15 +235,9 @@
     return entropic_diff
 
 
-<<<<<<< HEAD
-def regex_check(printable_diff, commit_time, branch_name, prev_commit, blob, custom_regexes=None):
-    if custom_regexes is None:
-        custom_regexes = {}
-=======
 # noinspection PyUnusedLocal
 # pylint: disable=too-many-arguments,unused-argument
 def regex_check(printable_diff, commit_time, branch_name, prev_commit, blob, commit_hash, custom_regexes=None):
->>>>>>> 8ce1c77d
     if custom_regexes:
         secret_regexes = custom_regexes
     else:
@@ -341,15 +257,10 @@
     return regex_matches
 
 
-<<<<<<< HEAD
-def diff_worker(diff, prev_commit, branch_name, custom_regexes, do_entropy, do_regex,
-                print_json, suppress_output, path_inclusions, path_exclusions):
-=======
 # noinspection PyUnusedLocal
 # pylint: disable=too-many-arguments,unused-argument
 def diff_worker(diff, curr_commit, prev_commit, branch_name, commit_hash, custom_regexes, do_entropy, do_regex,
                 print_json, surpress_output, path_inclusions, path_exclusions):
->>>>>>> 8ce1c77d
     issues = []
     for blob in diff:
         printable_diff = blob.diff.decode('utf-8', errors='replace')
@@ -360,15 +271,6 @@
         commit_time = datetime.datetime.fromtimestamp(prev_commit.committed_date).strftime('%Y-%m-%d %H:%M:%S')
         found_issues = []
         if do_entropy:
-<<<<<<< HEAD
-            entropic_diff = find_entropy(printable_diff, commit_time, branch_name, prev_commit, blob)
-            if entropic_diff:
-                found_issues.append(entropic_diff)
-        if do_regex:
-            found_regexes = regex_check(printable_diff, commit_time, branch_name, prev_commit, blob, custom_regexes)
-            found_issues += found_regexes
-        if not suppress_output:
-=======
             entropic_diff = find_entropy(printable_diff, commit_time, branch_name, prev_commit, blob, commit_hash)
             if entropic_diff:
                 found_issues.append(entropic_diff)
@@ -377,7 +279,6 @@
                                         custom_regexes)
             found_issues += found_regexes
         if not surpress_output:
->>>>>>> 8ce1c77d
             for found_issue in found_issues:
                 print_results(print_json, found_issue)
         issues += found_issues
@@ -419,18 +320,10 @@
     return True
 
 
-<<<<<<< HEAD
-def find_strings(git_url, since_commit=None, max_depth=1000000, print_json=False, do_regex=False, do_entropy=True,
-                 suppress_output=True, custom_regexes=None, branch=None, repo_path=None, path_inclusions=None,
-                 path_exclusions=None):
-    if custom_regexes is None:
-        custom_regexes = {}
-=======
 # pylint: disable=too-many-arguments
 def find_strings(git_url, since_commit=None, max_depth=1000000, print_json=False, do_regex=False, do_entropy=True,
                  suppress_output=True, custom_regexes=None, branch=None, repo_path=None, path_inclusions=None,
                  path_exclusions=None):
->>>>>>> 8ce1c77d
     output = {"foundIssues": []}
     if repo_path:
         project_path = repo_path
@@ -450,10 +343,7 @@
         branch_name = remote_branch.name
         prev_commit = None
         curr_commit = None
-<<<<<<< HEAD
-=======
         commit_hash = None
->>>>>>> 8ce1c77d
         for curr_commit in repo.iter_commits(branch_name, max_count=max_depth):
             commit_hash = curr_commit.hexsha
             if commit_hash == since_commit:
@@ -475,24 +365,14 @@
                 diff = prev_commit.diff(curr_commit, create_patch=True)
             # avoid searching the same diffs
             already_searched.add(diff_hash)
-<<<<<<< HEAD
-            found_issues = diff_worker(diff, prev_commit, branch_name, custom_regexes,
-=======
             found_issues = diff_worker(diff, curr_commit, prev_commit, branch_name, commit_hash, custom_regexes,
->>>>>>> 8ce1c77d
                                        do_entropy, do_regex, print_json, suppress_output, path_inclusions,
                                        path_exclusions)
             output = handle_results(output, output_dir, found_issues)
             prev_commit = curr_commit
-        if curr_commit is None:
-            raise Exception("No initial commit found")
         # Handling the first commit
         diff = curr_commit.diff(NULL_TREE, create_patch=True)
-<<<<<<< HEAD
-        found_issues = diff_worker(diff, prev_commit, branch_name, custom_regexes, do_entropy,
-=======
         found_issues = diff_worker(diff, curr_commit, prev_commit, branch_name, commit_hash, custom_regexes, do_entropy,
->>>>>>> 8ce1c77d
                                    do_regex, print_json, suppress_output, path_inclusions, path_exclusions)
         output = handle_results(output, output_dir, found_issues)
     output["project_path"] = project_path
@@ -504,7 +384,7 @@
 
 
 def clean_up(output):
-    print "Whhaat"
+    print("Whhaat")
     issues_path = output.get("issues_path", None)
     if issues_path and os.path.isdir(issues_path):
         shutil.rmtree(output["issues_path"])
